# Copyright (c) Meta Plobs_dictnc. and affiliates.
#
# This source code is licensed under the MIT license found in the
# LICENSE file in the root directory of this source tree.

from __future__ import annotations

import collections
import functools
import importlib.util
import multiprocessing as mp
import warnings
from copy import copy
from functools import wraps
from textwrap import indent
from typing import (
    Any,
    Callable,
    Dict,
    List,
    Optional,
    OrderedDict,
    Sequence,
    Tuple,
    Union,
)

import numpy as np

import torch

from tensordict import (
    is_tensor_collection,
    LazyStackedTensorDict,
    NonTensorData,
    set_lazy_legacy,
    TensorDict,
    TensorDictBase,
    unravel_key,
    unravel_key_list,
)
from tensordict._tensordict import _unravel_key_to_tuple
from tensordict.nn import dispatch, TensorDictModuleBase
from tensordict.utils import expand_as_right, expand_right, NestedKey
from torch import nn, Tensor
from torch.utils._pytree import tree_map
<<<<<<< HEAD
from torchrl._utils import _append_last, _replace_last
=======

from torchrl._utils import _ends_with, _replace_last
>>>>>>> ee8cafb1

from torchrl.data.tensor_specs import (
    BinaryDiscreteTensorSpec,
    BoundedTensorSpec,
    CompositeSpec,
    ContinuousBox,
    DiscreteTensorSpec,
    MultiDiscreteTensorSpec,
    MultiOneHotDiscreteTensorSpec,
    OneHotDiscreteTensorSpec,
    TensorSpec,
    UnboundedContinuousTensorSpec,
)
from torchrl.envs.common import _do_nothing, _EnvPostInit, EnvBase, make_tensordict
from torchrl.envs.transforms import functional as F
from torchrl.envs.transforms.utils import (
    _get_reset,
    _set_missing_tolerance,
    check_finite,
)
from torchrl.envs.utils import _sort_keys, _update_during_reset, step_mdp
from torchrl.objectives.value.functional import reward2go

_has_tv = importlib.util.find_spec("torchvision", None) is not None

IMAGE_KEYS = ["pixels"]
_MAX_NOOPS_TRIALS = 10

FORWARD_NOT_IMPLEMENTED = "class {} cannot be executed without a parent environment."


def _apply_to_composite(function):
    @wraps(function)
    def new_fun(self, observation_spec):
        if isinstance(observation_spec, CompositeSpec):
            _specs = observation_spec._specs
            in_keys = self.in_keys
            out_keys = self.out_keys
            for in_key, out_key in zip(in_keys, out_keys):
                if in_key in observation_spec.keys(True, True):
                    _specs[out_key] = function(self, observation_spec[in_key].clone())
            return CompositeSpec(
                _specs, shape=observation_spec.shape, device=observation_spec.device
            )
        else:
            return function(self, observation_spec)

    return new_fun


def _apply_to_composite_inv(function):
    # Changes the input_spec following a transform function.
    # The usage is: if an env expects a certain input (e.g. a double tensor)
    # but the input has to be transformed (e.g. it is float), this function will
    # modify the spec to get a spec that from the outside matches what is given
    # (ie a float).
    # Now since EnvBase.step ignores new inputs (ie the root level of the
    # tensor is not updated) an out_key that does not match the in_key has
    # no effect on the spec.
    def new_fun(self, input_spec):
        action_spec = input_spec["full_action_spec"].clone()
        state_spec = input_spec["full_state_spec"]
        if state_spec is None:
            state_spec = CompositeSpec(shape=input_spec.shape, device=input_spec.device)
        else:
            state_spec = state_spec.clone()
        in_keys_inv = self.in_keys_inv
        out_keys_inv = self.out_keys_inv
        for in_key, out_key in zip(in_keys_inv, out_keys_inv):
            if in_key != out_key:
                # we only change the input spec if the key is the same
                continue
            if in_key in action_spec.keys(True, True):
                action_spec[out_key] = function(self, action_spec[in_key].clone())
            elif in_key in state_spec.keys(True, True):
                state_spec[out_key] = function(self, state_spec[in_key].clone())
        return CompositeSpec(
            full_state_spec=state_spec,
            full_action_spec=action_spec,
            shape=input_spec.shape,
            device=input_spec.device,
        )

    return new_fun


class Transform(nn.Module):
    """Environment transform parent class.

    In principle, a transform receives a tensordict as input and returns (
    the same or another) tensordict as output, where a series of values have
    been modified or created with a new key. When instantiating a new
    transform, the keys that are to be read from are passed to the
    constructor via the :obj:`keys` argument.

    Transforms are to be combined with their target environments with the
    TransformedEnv class, which takes as arguments an :obj:`EnvBase` instance
    and a transform. If multiple transforms are to be used, they can be
    concatenated using the :obj:`Compose` class.
    A transform can be stateless or stateful (e.g. CatTransform). Because of
    this, Transforms support the :obj:`reset` operation, which should reset the
    transform to its initial state (such that successive trajectories are kept
    independent).

    Notably, :obj:`Transform` subclasses take care of transforming the affected
    specs from an environment: when querying
    `transformed_env.observation_spec`, the resulting objects will describe
    the specs of the transformed_in tensors.

    """

    invertible = False

    def __init__(
        self,
        in_keys: Sequence[NestedKey] = None,
        out_keys: Sequence[NestedKey] | None = None,
        in_keys_inv: Sequence[NestedKey] | None = None,
        out_keys_inv: Sequence[NestedKey] | None = None,
    ):
        super().__init__()
        self.in_keys = in_keys
        self.out_keys = out_keys
        self.in_keys_inv = in_keys_inv
        self.out_keys_inv = out_keys_inv
        self._missing_tolerance = False
        # we use __dict__ to avoid having nn.Module placing these objects in the module list
        self.__dict__["_container"] = None
        self.__dict__["_parent"] = None

    @property
    def in_keys(self):
        in_keys = self.__dict__.get("_in_keys", None)
        if in_keys is None:
            return []
        return in_keys

    @in_keys.setter
    def in_keys(self, value):
        if value is not None:
            if isinstance(value, (str, tuple)):
                value = [value]
            value = [unravel_key(val) for val in value]
        self._in_keys = value

    @property
    def out_keys(self):
        out_keys = self.__dict__.get("_out_keys", None)
        if out_keys is None:
            return []
        return out_keys

    @out_keys.setter
    def out_keys(self, value):
        if value is not None:
            if isinstance(value, (str, tuple)):
                value = [value]
            value = [unravel_key(val) for val in value]
        self._out_keys = value

    @property
    def in_keys_inv(self):
        in_keys_inv = self.__dict__.get("_in_keys_inv", None)
        if in_keys_inv is None:
            return []
        return in_keys_inv

    @in_keys_inv.setter
    def in_keys_inv(self, value):
        if value is not None:
            if isinstance(value, (str, tuple)):
                value = [value]
            value = [unravel_key(val) for val in value]
        self._in_keys_inv = value

    @property
    def out_keys_inv(self):
        out_keys_inv = self.__dict__.get("_out_keys_inv", None)
        if out_keys_inv is None:
            return []
        return out_keys_inv

    @out_keys_inv.setter
    def out_keys_inv(self, value):
        if value is not None:
            if isinstance(value, (str, tuple)):
                value = [value]
            value = [unravel_key(val) for val in value]
        self._out_keys_inv = value

    def reset(self, tensordict):
        warnings.warn("Transform.reset public method will be derpecated in v0.4.0.")
        return self._reset(tensordict, tensordict_reset=tensordict)

    def _reset(
        self, tensordict: TensorDictBase, tensordict_reset: TensorDictBase
    ) -> TensorDictBase:
        """Resets a transform if it is stateful."""
        return tensordict_reset

    def init(self, tensordict) -> None:
        pass

    def _apply_transform(self, obs: torch.Tensor) -> None:
        """Applies the transform to a tensor.

        This operation can be called multiple times (if multiples keys of the
        tensordict match the keys of the transform).

        """
        raise NotImplementedError(
            f"{self.__class__.__name__}._apply_transform is not coded. If the transform is coded in "
            "transform._call, make sure that this method is called instead of"
            "transform.forward, which is reserved for usage inside nn.Modules"
            "or appended to a replay buffer."
        )

    def _call(self, tensordict: TensorDictBase) -> TensorDictBase:
        """Reads the input tensordict, and for the selected keys, applies the transform.

        For any operation that relates exclusively to the parent env (e.g. FrameSkip),
        modify the _step method instead. :meth:`~._call` should only be overwritten
        if a modification of the input tensordict is needed.

        :meth:`~._call` will be called by :meth:`TransformedEnv.step` and
        :meth:`TransformedEnv.reset`.

        """
        for in_key, out_key in zip(self.in_keys, self.out_keys):
            value = tensordict.get(in_key, default=None)
            if value is not None:
                observation = self._apply_transform(value)
                tensordict.set(
                    out_key,
                    observation,
                )
            elif not self.missing_tolerance:
                raise KeyError(
                    f"{self}: '{in_key}' not found in tensordict {tensordict}"
                )
        return tensordict

    @dispatch(source="in_keys", dest="out_keys")
    def forward(self, tensordict: TensorDictBase) -> TensorDictBase:
        """Reads the input tensordict, and for the selected keys, applies the transform."""
        for in_key, out_key in zip(self.in_keys, self.out_keys):
            data = tensordict.get(in_key, None)
            if data is not None:
                data = self._apply_transform(data)
                tensordict.set(out_key, data)
            elif not self.missing_tolerance:
                raise KeyError(f"'{in_key}' not found in tensordict {tensordict}")
        return tensordict

    def _step(
        self, tensordict: TensorDictBase, next_tensordict: TensorDictBase
    ) -> TensorDictBase:
        """The parent method of a transform during the ``env.step`` execution.

        This method should be overwritten whenever the :meth:`~._step` needs to be
        adapted. Unlike :meth:`~._call`, it is assumed that :meth:`~._step`
        will execute some operation with the parent env or that it requires
        access to the content of the tensordict at time ``t`` and not only
        ``t+1`` (the ``"next"`` entry in the input tensordict).

        :meth:`~._step` will only be called by :meth:`TransformedEnv.step` and
        not by :meth:`TransformedEnv.reset`.

        Args:
            tensordict (TensorDictBase): data at time t
            next_tensordict (TensorDictBase): data at time t+1

        Returns: the data at t+1
        """
        next_tensordict = self._call(next_tensordict)
        return next_tensordict

    def _inv_apply_transform(self, state: torch.Tensor) -> torch.Tensor:
        if self.invertible:
            raise NotImplementedError
        else:
            return state

    def _inv_call(self, tensordict: TensorDictBase) -> TensorDictBase:
        if not self.in_keys_inv:
            return tensordict
        for in_key, out_key in zip(self.in_keys_inv, self.out_keys_inv):
            data = tensordict.get(in_key, None)
            if data is not None:
                item = self._inv_apply_transform(data)
                tensordict.set(out_key, item)
            elif not self.missing_tolerance:
                raise KeyError(f"'{in_key}' not found in tensordict {tensordict}")

        return tensordict

    @dispatch(source="in_keys_inv", dest="out_keys_inv")
    def inv(self, tensordict: TensorDictBase) -> TensorDictBase:
        def clone(data):
            try:
                # we priviledge speed for tensordicts
                return data.clone(recurse=False)
            except AttributeError:
                return tree_map(lambda x: x, data)
            except TypeError:
                return tree_map(lambda x: x, data)

        out = self._inv_call(clone(tensordict))
        return out

    def transform_env_device(self, device: torch.device):
        """Transforms the device of the parent env."""
        return device

    def transform_env_batch_size(self, batch_size: torch.Size):
        """Transforms the batch-size of the parent env."""
        return batch_size

    def transform_output_spec(self, output_spec: CompositeSpec) -> CompositeSpec:
        """Transforms the output spec such that the resulting spec matches transform mapping.

        This method should generally be left untouched. Changes should be implemented using
        :meth:`~.transform_observation_spec`, :meth:`~.transform_reward_spec` and :meth:`~.transformfull_done_spec`.
        Args:
            output_spec (TensorSpec): spec before the transform

        Returns:
            expected spec after the transform

        """
        output_spec = output_spec.clone()
        output_spec["full_observation_spec"] = self.transform_observation_spec(
            output_spec["full_observation_spec"]
        )
        if "full_reward_spec" in output_spec.keys():
            output_spec["full_reward_spec"] = self.transform_reward_spec(
                output_spec["full_reward_spec"]
            )
        if "full_done_spec" in output_spec.keys():
            output_spec["full_done_spec"] = self.transform_done_spec(
                output_spec["full_done_spec"]
            )
        return output_spec

    def transform_input_spec(self, input_spec: TensorSpec) -> TensorSpec:
        """Transforms the input spec such that the resulting spec matches transform mapping.

        Args:
            input_spec (TensorSpec): spec before the transform

        Returns:
            expected spec after the transform

        """
        return input_spec

    def transform_observation_spec(self, observation_spec: TensorSpec) -> TensorSpec:
        """Transforms the observation spec such that the resulting spec matches transform mapping.

        Args:
            observation_spec (TensorSpec): spec before the transform

        Returns:
            expected spec after the transform

        """
        return observation_spec

    def transform_reward_spec(self, reward_spec: TensorSpec) -> TensorSpec:
        """Transforms the reward spec such that the resulting spec matches transform mapping.

        Args:
            reward_spec (TensorSpec): spec before the transform

        Returns:
            expected spec after the transform

        """
        return reward_spec

    def transform_done_spec(self, done_spec: TensorSpec) -> TensorSpec:
        """Transforms the done spec such that the resulting spec matches transform mapping.

        Args:
            done_spec (TensorSpec): spec before the transform

        Returns:
            expected spec after the transform

        """
        return done_spec

    def dump(self, **kwargs) -> None:
        pass

    def __repr__(self) -> str:
        return f"{self.__class__.__name__}(keys={self.in_keys})"

    def set_container(self, container: Union[Transform, EnvBase]) -> None:
        if self.parent is not None:
            raise AttributeError(
                f"parent of transform {type(self)} already set. "
                "Call `transform.clone()` to get a similar transform with no parent set."
            )
        self.__dict__["_container"] = container
        self.__dict__["_parent"] = None

    def reset_parent(self) -> None:
        self.__dict__["_container"] = None
        self.__dict__["_parent"] = None

    def clone(self):
        self_copy = copy(self)
        state = copy(self.__dict__)
        state["_container"] = None
        state["_parent"] = None
        self_copy.__dict__.update(state)
        return self_copy

    @property
    def container(self):
        """Returns the env containing the transform.

        Examples:
            >>> from torchrl.envs import TransformedEnv, Compose, RewardSum, StepCounter
            >>> from torchrl.envs.libs.gym import GymEnv
            >>> env = TransformedEnv(GymEnv("Pendulum-v1"), Compose(RewardSum(), StepCounter()))
            >>> env.transform[0].container is env
            True
        """
        if "_container" not in self.__dict__:
            raise AttributeError("transform parent uninitialized")
        container = self.__dict__["_container"]
        if container is None:
            return container
        while not isinstance(container, EnvBase):
            # if it's not an env, it should be a Compose transform
            if not isinstance(container, Compose):
                raise ValueError(
                    "A transform parent must be either another Compose transform or an environment object."
                )
            compose = container
            container = compose.__dict__.get("_container", None)
        return container

    @property
    def parent(self) -> Optional[EnvBase]:
        """Returns the parent env of the transform.

        The parent env is the env that contains all the transforms up until the current one.

        Examples:
            >>> from torchrl.envs import TransformedEnv, Compose, RewardSum, StepCounter
            >>> from torchrl.envs.libs.gym import GymEnv
            >>> env = TransformedEnv(GymEnv("Pendulum-v1"), Compose(RewardSum(), StepCounter()))
            >>> env.transform[1].parent
            TransformedEnv(
                env=GymEnv(env=Pendulum-v1, batch_size=torch.Size([]), device=cpu),
                transform=Compose(
                        RewardSum(keys=['reward'])))

        """
        if self.__dict__.get("_parent", None) is None:
            if "_container" not in self.__dict__:
                raise AttributeError("transform parent uninitialized")
            container = self.__dict__["_container"]
            if container is None:
                return container
            out = None
            if not isinstance(container, EnvBase):
                # if it's not an env, it should be a Compose transform
                if not isinstance(container, Compose):
                    raise ValueError(
                        "A transform parent must be either another Compose transform or an environment object."
                    )
                out, _ = container._rebuild_up_to(self)
            elif isinstance(container, TransformedEnv):
                out = TransformedEnv(container.base_env)
            else:
                raise ValueError(f"container is of type {type(container)}")
            self.__dict__["_parent"] = out
        return self.__dict__["_parent"]

    def empty_cache(self):
        self.__dict__["_parent"] = None

    def set_missing_tolerance(self, mode=False):
        self._missing_tolerance = mode

    @property
    def missing_tolerance(self):
        return self._missing_tolerance

    def to(self, *args, **kwargs):
        # remove the parent, because it could have the wrong device associated
        self.empty_cache()
        return super().to(*args, **kwargs)


class _TEnvPostInit(_EnvPostInit):
    def __call__(self, *args, **kwargs):
        instance: EnvBase = super(_EnvPostInit, self).__call__(*args, **kwargs)
        # we skip the materialization of the specs, because this can't be done with lazy
        # transforms such as ObservationNorm.
        return instance


class TransformedEnv(EnvBase, metaclass=_TEnvPostInit):
    """A transformed_in environment.

    Args:
        env (EnvBase): original environment to be transformed_in.
        transform (Transform or callable, optional): transform to apply to the tensordict resulting
            from :obj:`env.step(td)`. If none is provided, an empty Compose
            placeholder in an eval mode is used.

            .. note:: If ``transform`` is a callable, it must receive as input a single tensordict
              and output a tensordict as well. The callable will be called at ``step``
              and ``reset`` time: if it acts on the reward (which is absent at
              reset time), a check needs to be implemented to ensure that
              the transform will run smoothly:

                >>> def add_1(data):
                ...     if "reward" in data.keys():
                ...         return data.set("reward", data.get("reward") + 1)
                ...     return data
                >>> env = TransformedEnv(base_env, add_1)

        cache_specs (bool, optional): if ``True``, the specs will be cached once
            and for all after the first call (i.e. the specs will be
            transformed_in only once). If the transform changes during
            training, the original spec transform may not be valid anymore,
            in which case this value should be set  to `False`. Default is
            `True`.

    Examples:
        >>> env = GymEnv("Pendulum-v0")
        >>> transform = RewardScaling(0.0, 1.0)
        >>> transformed_env = TransformedEnv(env, transform)

    """

    def __init__(
        self,
        env: EnvBase,
        transform: Optional[Transform] = None,
        cache_specs: bool = True,
        **kwargs,
    ):
        self._transform = None
        device = kwargs.pop("device", None)
        if device is not None:
            env = env.to(device)
        else:
            device = env.device
        super().__init__(device=None, allow_done_after_reset=None, **kwargs)

        # Type matching must be exact here, because subtyping could introduce differences in behaviour that must
        # be contained within the subclass.
        if type(env) is TransformedEnv and type(self) is TransformedEnv:
            self._set_env(env.base_env, device)
            if type(transform) is not Compose:
                # we don't use isinstance as some transforms may be subclassed from
                # Compose but with other features that we don't want to lose.
                if not isinstance(transform, Transform):
                    if callable(transform):
                        transform = _CallableTransform(transform)
                    else:
                        raise ValueError(
                            "Invalid transform type, expected a Transform instance or a callable "
                            f"but got an object of type {type(transform)}."
                        )
                if transform is not None:
                    transform = [transform]
                else:
                    transform = []
            else:
                for t in transform:
                    t.reset_parent()
            env_transform = env.transform.clone()
            if type(env_transform) is not Compose:
                env_transform = [env_transform]
            else:
                for t in env_transform:
                    t.reset_parent()
            transform = Compose(*env_transform, *transform).to(device)
        else:
            self._set_env(env, device)
            if transform is None:
                transform = Compose()
        self.transform = transform

        self._last_obs = None
        self.cache_specs = cache_specs
        self.__dict__["_input_spec"] = None
        self.__dict__["_output_spec"] = None

    @property
    def batch_size(self) -> torch.Size:
        try:
            if self.transform is not None:
                return self.transform.transform_env_batch_size(self.base_env.batch_size)
            return self.base_env.batch_size
        except AttributeError:
            # during init, the base_env is not yet defined
            return torch.Size([])

    @batch_size.setter
    def batch_size(self, value: torch.Size) -> None:
        raise RuntimeError(
            "Cannot modify the batch-size of a transformed env. Change the batch size of the base_env instead."
        )

    def add_truncated_keys(self) -> TransformedEnv:
        self.base_env.add_truncated_keys()
        self.empty_cache()
        return self

    def _set_env(self, env: EnvBase, device) -> None:
        if device != env.device:
            env = env.to(device)
        self.base_env = env
        # updates need not be inplace, as transforms may modify values out-place
        self.base_env._inplace_update = False

    @property
    def transform(self) -> Transform:
        return getattr(self, "_transform", None)

    @transform.setter
    def transform(self, transform: Transform):
        if not isinstance(transform, Transform):
            if callable(transform):
                transform = _CallableTransform(transform)
            else:
                raise ValueError(
                    f"""Expected a transform of type torchrl.envs.transforms.Transform or a callable,
but got an object of type {type(transform)}."""
                )
        prev_transform = getattr(self, "_transform", None)
        if prev_transform is not None:
            prev_transform.empty_cache()
            prev_transform.reset_parent()
        transform = transform.to(self.device)
        transform.set_container(self)
        transform.eval()
        self._transform = transform

    @property
    def device(self) -> bool:
        device = self.base_env.device
        if self.transform is None:
            # during init, the device is checked
            return device
        return self.transform.transform_env_device(device)

    @device.setter
    def device(self, value):
        raise RuntimeError("device is a read-only property")

    @property
    def batch_locked(self) -> bool:
        return self.base_env.batch_locked

    @batch_locked.setter
    def batch_locked(self, value):
        raise RuntimeError("batch_locked is a read-only property")

    @property
    def run_type_checks(self) -> bool:
        return self.base_env.run_type_checks

    @run_type_checks.setter
    def run_type_checks(self, value):
        raise RuntimeError(
            "run_type_checks is a read-only property for TransformedEnvs"
        )

    @property
    def _allow_done_after_reset(self) -> bool:
        return self.base_env._allow_done_after_reset

    @_allow_done_after_reset.setter
    def _allow_done_after_reset(self, value):
        if value is None:
            return
        raise RuntimeError(
            "_allow_done_after_reset is a read-only property for TransformedEnvs"
        )

    @property
    def _inplace_update(self):
        return self.base_env._inplace_update

    @property
    def output_spec(self) -> TensorSpec:
        """Observation spec of the transformed environment."""
        if not self.cache_specs or self.__dict__.get("_output_spec", None) is None:
            output_spec = self.base_env.output_spec.clone()

            # remove cached key values, but not _input_spec
            super().empty_cache()
            output_spec = output_spec.unlock_()
            output_spec = self.transform.transform_output_spec(output_spec)
            output_spec.lock_()
            if self.cache_specs:
                self.__dict__["_output_spec"] = output_spec
        else:
            output_spec = self.__dict__.get("_output_spec", None)
        return output_spec

    @property
    def input_spec(self) -> TensorSpec:
        """Action spec of the transformed environment."""
        if self.__dict__.get("_input_spec", None) is None or not self.cache_specs:
            input_spec = self.base_env.input_spec.clone()

            # remove cached key values but not _output_spec
            super().empty_cache()

            input_spec.unlock_()
            input_spec = self.transform.transform_input_spec(input_spec)
            input_spec.lock_()
            if self.cache_specs:
                self.__dict__["_input_spec"] = input_spec
        else:
            input_spec = self.__dict__.get("_input_spec", None)
        return input_spec

    def _step(self, tensordict: TensorDictBase) -> TensorDictBase:
        # No need to clone here because inv does it already
        # tensordict = tensordict.clone(False)
        next_preset = tensordict.get("next", None)
        tensordict_in = self.transform.inv(tensordict)
        next_tensordict = self.base_env._step(tensordict_in)
        if next_preset is not None:
            # tensordict could already have a "next" key
            # this could be done more efficiently by not excluding but just passing
            # the necessary keys
            next_tensordict.update(
                next_preset.exclude(*next_tensordict.keys(True, True))
            )
        self.base_env._complete_done(self.base_env.full_done_spec, next_tensordict)
        # we want the input entries to remain unchanged
        next_tensordict = self.transform._step(tensordict, next_tensordict)
        return next_tensordict

    def set_seed(
        self, seed: Optional[int] = None, static_seed: bool = False
    ) -> Optional[int]:
        """Set the seeds of the environment."""
        return self.base_env.set_seed(seed, static_seed=static_seed)

    def _set_seed(self, seed: Optional[int]):
        """This method is not used in transformed envs."""
        pass

    def _reset(self, tensordict: Optional[TensorDictBase] = None, **kwargs):
        if tensordict is not None:
            # We must avoid modifying the original tensordict so a shallow copy is necessary.
            # We just select the input data and reset signal, which is all we need.
            tensordict = tensordict.select(
                *self.reset_keys, *self.state_spec.keys(True, True), strict=False
            )
        tensordict_reset = self.base_env._reset(tensordict, **kwargs)
        if tensordict is None:
            # make sure all transforms see a source tensordict
            tensordict = tensordict_reset.empty()
        self.base_env._complete_done(self.base_env.full_done_spec, tensordict_reset)
        tensordict_reset = self.transform._reset(tensordict, tensordict_reset)
        return tensordict_reset

    def _reset_proc_data(self, tensordict, tensordict_reset):
        # self._complete_done(self.full_done_spec, reset)
        self._reset_check_done(tensordict, tensordict_reset)
        if tensordict is not None:
            tensordict_reset = _update_during_reset(
                tensordict_reset, tensordict, self.reset_keys
            )
        # # we need to call `_call` as some transforms don't do the work in reset
        # # eg: CatTensor has only a _call method, no need for a reset since reset
        # # doesn't do anything special
        # mt_mode = self.transform.missing_tolerance
        # self.set_missing_tolerance(True)
        # reset = self.transform._call(reset)
        # self.set_missing_tolerance(mt_mode)
        return tensordict_reset

    def _complete_done(
        cls, done_spec: CompositeSpec, data: TensorDictBase
    ) -> TensorDictBase:
        # This step has already been completed. We assume the transform module do their job correctly.
        return data

    def state_dict(self, *args, **kwargs) -> OrderedDict:
        state_dict = self.transform.state_dict(*args, **kwargs)
        return state_dict

    def load_state_dict(self, state_dict: OrderedDict, **kwargs) -> None:
        self.transform.load_state_dict(state_dict, **kwargs)

    def eval(self) -> TransformedEnv:
        if "transform" in self.__dir__():
            # when calling __init__, eval() is called but transforms are not set
            # yet.
            self.transform.eval()
        return self

    def train(self, mode: bool = True) -> TransformedEnv:
        self.transform.train(mode)
        return self

    @property
    def is_closed(self) -> bool:
        return self.base_env.is_closed

    @is_closed.setter
    def is_closed(self, value: bool):
        self.base_env.is_closed = value

    def close(self):
        self.base_env.close()
        self.is_closed = True

    def empty_cache(self):
        self.__dict__["_output_spec"] = None
        self.__dict__["_input_spec"] = None
        super().empty_cache()

    def append_transform(
        self, transform: Transform | Callable[[TensorDictBase], TensorDictBase]
    ) -> TransformedEnv:
        """Appends a transform to the env.

        :class:`~torchrl.envs.transforms.Transform` or callable are accepted.
        """
        self.empty_cache()
        if not isinstance(transform, Transform):
            if callable(transform):
                transform = _CallableTransform(transform)
            else:
                raise ValueError(
                    "TransformedEnv.append_transform expected a transform or a callable, "
                    f"but received an object of type {type(transform)} instead."
                )
        transform = transform.to(self.device)
        if not isinstance(self.transform, Compose):
            prev_transform = self.transform
            prev_transform.reset_parent()
            self.transform = Compose()
            self.transform.append(prev_transform)

        self.transform.append(transform)
        return self

    def insert_transform(self, index: int, transform: Transform) -> TransformedEnv:
        """Inserts a transform to the env at the desired index.

        :class:`~torchrl.envs.transforms.Transform` or callable are accepted.
        """
        self.empty_cache()
        if not isinstance(transform, Transform):
            if callable(transform):
                transform = _CallableTransform(transform)
            else:
                raise ValueError(
                    "TransformedEnv.insert_transform expected a transform or a callable, "
                    f"but received an object of type {type(transform)} instead."
                )
        transform = transform.to(self.device)
        if not isinstance(self.transform, Compose):
            compose = Compose(self.transform.clone())
            self.transform = compose  # parent set automatically

        self.transform.insert(index, transform)
        return self

    def __getattr__(self, attr: str) -> Any:
        try:
            return super().__getattr__(
                attr
            )  # make sure that appropriate exceptions are raised
        except AttributeError as err:
            if attr.endswith("_spec"):
                raise AttributeError(
                    f"Could not get {attr} because an internal error was raised. To find what this error "
                    f"is, call env.transform.transform_<placeholder>_spec(env.base_env.spec)."
                )
            if attr.startswith("__"):
                raise AttributeError(
                    "passing built-in private methods is "
                    f"not permitted with type {type(self)}. "
                    f"Got attribute {attr}."
                )
            elif "base_env" in self.__dir__():
                base_env = self.__getattr__("base_env")
                return getattr(base_env, attr)
            raise AttributeError(
                f"env not set in {self.__class__.__name__}, cannot access {attr}"
            ) from err

    def __repr__(self) -> str:
        env_str = indent(f"env={self.base_env}", 4 * " ")
        t_str = indent(f"transform={self.transform}", 4 * " ")
        return f"TransformedEnv(\n{env_str},\n{t_str})"

    def to(self, *args, **kwargs) -> TransformedEnv:
        device, dtype, non_blocking, convert_to_format = torch._C._nn._parse_to(
            *args, **kwargs
        )
        if device is not None:
            self.base_env = self.base_env.to(device)
            self._transform = self._transform.to(device)
            self.empty_cache()
        return super().to(*args, **kwargs)

    def __setattr__(self, key, value):
        propobj = getattr(self.__class__, key, None)

        if isinstance(propobj, property):
            ancestors = list(__class__.__mro__)[::-1]
            while isinstance(propobj, property):
                if propobj.fset is not None:
                    return propobj.fset(self, value)
                propobj = getattr(ancestors.pop(), key, None)
            else:
                raise AttributeError(f"can't set attribute {key}")
        else:
            return super().__setattr__(key, value)

    def __del__(self):
        # we may delete a TransformedEnv that contains an env contained by another
        # transformed env and that we don't want to close
        pass

    def set_missing_tolerance(self, mode=False):
        """Indicates if an KeyError should be raised whenever an in_key is missing from the input tensordict."""
        self.transform.set_missing_tolerance(mode)


class ObservationTransform(Transform):
    """Abstract class for transformations of the observations."""

    def __init__(
        self,
        in_keys: Sequence[NestedKey] | None = None,
        out_keys: Sequence[NestedKey] | None = None,
        in_keys_inv: Sequence[NestedKey] | None = None,
        out_keys_inv: Sequence[NestedKey] | None = None,
    ):
        if in_keys is None:
            in_keys = [
                "observation",
                "pixels",
            ]
        super(ObservationTransform, self).__init__(
            in_keys=in_keys,
            out_keys=out_keys,
            in_keys_inv=in_keys_inv,
            out_keys_inv=out_keys_inv,
        )


class Compose(Transform):
    """Composes a chain of transforms.

    :class:`~torchrl.envs.transforms.Transform` or ``callable``s are accepted.

    Examples:
        >>> env = GymEnv("Pendulum-v0")
        >>> transforms = [RewardScaling(1.0, 1.0), RewardClipping(-2.0, 2.0)]
        >>> transforms = Compose(*transforms)
        >>> transformed_env = TransformedEnv(env, transforms)

    """

    def __init__(self, *transforms: Transform):
        super().__init__()

        def map_transform(trsf):
            if isinstance(trsf, Transform):
                return trsf
            if callable(trsf):
                return _CallableTransform(trsf)
            raise ValueError(
                f"Transform list must contain only transforms or "
                f"callable. Got a element of type {type(trsf)}."
            )

        transforms = [map_transform(trsf) for trsf in transforms]
        self.transforms = nn.ModuleList(transforms)
        for t in transforms:
            t.set_container(self)

    def to(self, *args, **kwargs):
        # because Module.to(...) does not call to(...) on sub-modules, we have
        # manually call it:
        self.transforms = nn.ModuleList(
            [t.to(*args, **kwargs) for t in self.transforms]
        )
        return super().to(*args, **kwargs)

    def _call(self, tensordict: TensorDictBase) -> TensorDictBase:
        for t in self.transforms:
            tensordict = t._call(tensordict)
        return tensordict

    def forward(self, tensordict: TensorDictBase) -> TensorDictBase:
        for t in self.transforms:
            tensordict = t(tensordict)
        return tensordict

    def _step(
        self, tensordict: TensorDictBase, next_tensordict: TensorDictBase
    ) -> TensorDictBase:
        for t in self.transforms:
            next_tensordict = t._step(tensordict, next_tensordict)
        return next_tensordict

    def _inv_call(self, tensordict: TensorDictBase) -> TensorDictBase:
        for t in reversed(self.transforms):
            tensordict = t._inv_call(tensordict)
        return tensordict

    def transform_env_device(self, device: torch.device):
        for t in self.transforms:
            device = t.transform_env_device(device)
        return device

    def transform_env_batch_size(self, batch_size: torch.batch_size):
        for t in self.transforms:
            batch_size = t.transform_env_batch_size(batch_size)
        return batch_size

    def transform_input_spec(self, input_spec: TensorSpec) -> TensorSpec:
        for t in self.transforms[::-1]:
            input_spec = t.transform_input_spec(input_spec)
        return input_spec

    def transform_observation_spec(self, observation_spec: TensorSpec) -> TensorSpec:
        for t in self.transforms:
            observation_spec = t.transform_observation_spec(observation_spec)
        return observation_spec

    def transform_output_spec(self, output_spec: TensorSpec) -> TensorSpec:
        for t in self.transforms:
            output_spec = t.transform_output_spec(output_spec)
        return output_spec

    def transform_reward_spec(self, reward_spec: TensorSpec) -> TensorSpec:
        for t in self.transforms:
            reward_spec = t.transform_reward_spec(reward_spec)
        return reward_spec

    def __getitem__(self, item: Union[int, slice, List]) -> Union:
        transform = self.transforms
        transform = transform[item]
        if not isinstance(transform, Transform):
            out = Compose(*(t.clone() for t in self.transforms[item]))
            out.set_container(self.parent)
            return out
        return transform

    def dump(self, **kwargs) -> None:
        for t in self:
            t.dump(**kwargs)

    def _reset(
        self, tensordict: TensorDictBase, tensordict_reset: TensorDictBase
    ) -> TensorDictBase:
        for t in self.transforms:
            tensordict_reset = t._reset(tensordict, tensordict_reset)
        return tensordict_reset

    def init(self, tensordict: TensorDictBase) -> None:
        for t in self.transforms:
            t.init(tensordict)

    def append(
        self, transform: Transform | Callable[[TensorDictBase], TensorDictBase]
    ) -> None:
        """Appends a transform in the chain.

        :class:`~torchrl.envs.transforms.Transform` or callable are accepted.
        """
        self.empty_cache()
        if not isinstance(transform, Transform):
            if callable(transform):
                transform = _CallableTransform(transform)
            else:
                raise ValueError(
                    "Compose.append expected a transform or a callable, "
                    f"but received an object of type {type(transform)} instead."
                )
        transform.eval()
        if type(self) == type(transform) == Compose:
            for t in transform:
                self.append(t)
        else:
            self.transforms.append(transform)
        transform.set_container(self)

    def set_container(self, container: Union[Transform, EnvBase]) -> None:
        self.reset_parent()
        super().set_container(container)
        for t in self.transforms:
            t.set_container(self)

    def insert(
        self,
        index: int,
        transform: Transform | Callable[[TensorDictBase], TensorDictBase],
    ) -> None:
        """Inserts a transform in the chain at the desired index.

        :class:`~torchrl.envs.transforms.Transform` or callable are accepted.
        """
        if not isinstance(transform, Transform):
            if callable(transform):
                transform = _CallableTransform(transform)
            else:
                raise ValueError(
                    "Compose.append expected a transform or a callable, "
                    f"but received an object of type {type(transform)} instead."
                )

        if abs(index) > len(self.transforms):
            raise ValueError(
                f"Index expected to be between [-{len(self.transforms)}, {len(self.transforms)}] got index={index}"
            )

        # empty cache of all transforms to reset parents and specs
        self.empty_cache()
        if index < 0:
            index = index + len(self.transforms)
        transform.eval()
        self.transforms.insert(index, transform)
        transform.set_container(self)

    def __iter__(self):
        yield from self.transforms

    def __len__(self):
        return len(self.transforms)

    def __repr__(self) -> str:
        layers_str = ",\n".join(
            [indent(str(trsf), 4 * " ") for trsf in self.transforms]
        )
        return f"{self.__class__.__name__}(\n{indent(layers_str, 4 * ' ')})"

    def empty_cache(self):
        for t in self.transforms:
            t.empty_cache()
        super().empty_cache()

    def reset_parent(self):
        for t in self.transforms:
            t.reset_parent()
        super().reset_parent()

    def clone(self):
        transforms = []
        for t in self.transforms:
            transforms.append(t.clone())
        return Compose(*transforms)

    def set_missing_tolerance(self, mode=False):
        for t in self.transforms:
            t.set_missing_tolerance(mode)
        super().set_missing_tolerance(mode)

    def _rebuild_up_to(self, final_transform):
        container = self.__dict__["_container"]

        if isinstance(container, Compose):
            out, parent_compose = container._rebuild_up_to(self)
            if out is None:
                # returns None if there is no parent env
                return None, None
        elif isinstance(container, TransformedEnv):
            out = TransformedEnv(container.base_env)
        elif container is None:
            # returns None if there is no parent env
            return None, None
        else:
            raise ValueError(f"Container of type {type(container)} isn't supported.")

        if final_transform not in self.transforms:
            raise ValueError(f"Cannot rebuild with transform {final_transform}.")
        list_of_transforms = []
        for orig_trans in self.transforms:
            if orig_trans is final_transform:
                break
            transform = orig_trans.clone()
            transform.reset_parent()
            list_of_transforms.append(transform)
        if isinstance(container, Compose):
            parent_compose.append(Compose(*list_of_transforms))
            return out, parent_compose[-1]
        elif isinstance(container, TransformedEnv):
            for t in list_of_transforms:
                out.append_transform(t)
            return out, out.transform


class ToTensorImage(ObservationTransform):
    """Transforms a numpy-like image (W x H x C) to a pytorch image (C x W x H).

    Transforms an observation image from a (... x W x H x C) tensor to a
    (... x C x W x H) tensor. Optionally, scales the input tensor from the range
    [0, 255] to the range [0.0, 1.0] (see ``from_int`` for more details).

    In the other cases, tensors are returned without scaling.

    Args:
        from_int (bool, optional): if ``True``, the tensor will be scaled from
            the range [0, 255] to the range [0.0, 1.0]. if `False``, the tensor
            will not be scaled. if `None`, the tensor will be scaled if
            it's not a floating-point tensor. default=None.
        unsqueeze (bool): if ``True``, the observation tensor is unsqueezed
            along the first dimension. default=False.
        dtype (torch.dtype, optional): dtype to use for the resulting
            observations.

    Keyword arguments:
        in_keys (list of NestedKeys): keys to process.
        out_keys (list of NestedKeys): keys to write.
        shape_tolerant (bool, optional): if ``True``, the shape of the input
            images will be check. If the last channel is not `3`, the permuation
            will be ignored. Defaults to ``False``.

    Examples:
        >>> transform = ToTensorImage(in_keys=["pixels"])
        >>> ri = torch.randint(0, 255, (1 , 1, 10, 11, 3), dtype=torch.uint8)
        >>> td = TensorDict(
        ...     {"pixels": ri},
        ...     [1, 1])
        >>> _ = transform(td)
        >>> obs = td.get("pixels")
        >>> print(obs.shape, obs.dtype)
        torch.Size([1, 1, 3, 10, 11]) torch.float32
    """

    def __init__(
        self,
        from_int: Optional[bool] = None,
        unsqueeze: bool = False,
        dtype: Optional[torch.device] = None,
        *,
        in_keys: Sequence[NestedKey] | None = None,
        out_keys: Sequence[NestedKey] | None = None,
        shape_tolerant: bool = False,
    ):
        if in_keys is None:
            in_keys = IMAGE_KEYS  # default
        if out_keys is None:
            out_keys = copy(in_keys)
        super().__init__(in_keys=in_keys, out_keys=out_keys)
        self.from_int = from_int
        self.unsqueeze = unsqueeze
        self.dtype = dtype if dtype is not None else torch.get_default_dtype()
        self.shape_tolerant = shape_tolerant

    def _reset(
        self, tensordict: TensorDictBase, tensordict_reset: TensorDictBase
    ) -> TensorDictBase:
        with _set_missing_tolerance(self, True):
            tensordict_reset = self._call(tensordict_reset)
        return tensordict_reset

    def _apply_transform(self, observation: torch.FloatTensor) -> torch.Tensor:
        if not self.shape_tolerant or observation.shape[-1] == 3:
            observation = observation.permute(
                *list(range(observation.ndimension() - 3)), -1, -3, -2
            )
        if self.from_int or (
            self.from_int is None and not torch.is_floating_point(observation)
        ):
            observation = observation.div(255)
        observation = observation.to(self.dtype)
        if self._should_unsqueeze(observation):
            observation = observation.unsqueeze(0)
        return observation

    @_apply_to_composite
    def transform_observation_spec(self, observation_spec: TensorSpec) -> TensorSpec:
        observation_spec = self._pixel_observation(observation_spec)
        unsqueeze_dim = [1] if self._should_unsqueeze(observation_spec) else []
        if not self.shape_tolerant or observation_spec.shape[-1] == 3:
            observation_spec.shape = torch.Size(
                [
                    *unsqueeze_dim,
                    *observation_spec.shape[:-3],
                    observation_spec.shape[-1],
                    observation_spec.shape[-3],
                    observation_spec.shape[-2],
                ]
            )
        observation_spec.dtype = self.dtype
        return observation_spec

    def _should_unsqueeze(self, observation_like: torch.FloatTensor | TensorSpec):
        if isinstance(observation_like, torch.FloatTensor):
            has_3_dimensions = observation_like.ndimension() == 3
        else:
            has_3_dimensions = len(observation_like.shape) == 3
        return has_3_dimensions and self.unsqueeze

    def _pixel_observation(self, spec: TensorSpec) -> None:
        if isinstance(spec.space, ContinuousBox):
            spec.space.high = self._apply_transform(spec.space.high)
            spec.space.low = self._apply_transform(spec.space.low)
        return spec


class ClipTransform(Transform):
    """A transform to clip input (state, action) or output (observation, reward) values.

    This transform can take multiple input or output keys but only one value per
    transform. If multiple clipping values are needed, several transforms should
    be appended one after the other.

    Args:
        in_keys (list of NestedKeys): input entries (read)
        out_keys (list of NestedKeys): input entries (write)
        in_keys_inv (list of NestedKeys): input entries (read) during :meth:`~.inv` calls.
        out_keys_inv (list of NestedKeys): input entries (write) during :meth:`~.inv` calls.

    Keyword Args:
        low (scalar, optional): the lower bound of the clipped space.
        high (scalar, optional): the higher bound of the clipped space.

    .. note:: Providing just one of the arguments ``low`` or ``high`` is permitted,
        but at least one must be provided.

    Examples:
        >>> from torchrl.envs.libs.gym import GymEnv
        >>> base_env = GymEnv("Pendulum-v1")
        >>> env = TransformedEnv(base_env, ClipTransform(in_keys=['observation'], low=-1, high=0.1))
        >>> r = env.rollout(100)
        >>> assert (r["observation"] <= 0.1).all()
    """

    def __init__(
        self,
        in_keys=None,
        out_keys=None,
        in_keys_inv=None,
        out_keys_inv=None,
        *,
        low=None,
        high=None,
    ):
        if in_keys is None:
            in_keys = []
        if out_keys is None:
            out_keys = copy(in_keys)
        if in_keys_inv is None:
            in_keys_inv = []
        if out_keys_inv is None:
            out_keys_inv = copy(in_keys_inv)
        super().__init__(in_keys, out_keys, in_keys_inv, out_keys_inv)
        if low is None and high is None:
            raise TypeError("Either one or both of `high` and `low` must be provided.")

        def check_val(val):
            if (isinstance(val, torch.Tensor) and val.numel() > 1) or (
                isinstance(val, np.ndarray) and val.size > 1
            ):
                raise TypeError(
                    f"low and high must be scalars or None. Got low={low} and high={high}."
                )
            if val is None:
                return None, None, torch.finfo(torch.get_default_dtype()).max
            if not isinstance(val, torch.Tensor):
                val = torch.as_tensor(val)
            if not val.dtype.is_floating_point:
                val = val.float()
            eps = torch.finfo(val.dtype).resolution
            ext = torch.finfo(val.dtype).max
            return val, eps, ext

        low, low_eps, low_min = check_val(low)
        high, high_eps, high_max = check_val(high)
        if low is not None and high is not None and low >= high:
            raise ValueError("`low` must be stricly lower than `high`.")
        self.register_buffer("low", low)
        self.low_eps = low_eps
        self.low_min = -low_min
        self.register_buffer("high", high)
        self.high_eps = high_eps
        self.high_max = high_max

    def _apply_transform(self, obs: torch.Tensor) -> None:
        if self.low is None:
            return obs.clamp_max(self.high)
        elif self.high is None:
            return obs.clamp_min(self.low)
        return obs.clamp(self.low, self.high)

    def _inv_apply_transform(self, state: torch.Tensor) -> torch.Tensor:
        if self.low is None:
            return state.clamp_max(self.high)
        elif self.high is None:
            return state.clamp_min(self.low)
        return state.clamp(self.low, self.high)

    @_apply_to_composite
    def transform_observation_spec(self, observation_spec: TensorSpec) -> TensorSpec:
        return BoundedTensorSpec(
            shape=observation_spec.shape,
            device=observation_spec.device,
            dtype=observation_spec.dtype,
            high=self.high + self.high_eps if self.high is not None else self.high_max,
            low=self.low - self.low_eps if self.low is not None else self.low_min,
        )

    def transform_reward_spec(self, reward_spec: TensorSpec) -> TensorSpec:
        for key in self.in_keys:
            if key in self.parent.reward_keys:
                spec = self.parent.output_spec["full_reward_spec"][key]
                self.parent.output_spec["full_reward_spec"][key] = BoundedTensorSpec(
                    shape=spec.shape,
                    device=spec.device,
                    dtype=spec.dtype,
                    high=self.high + self.high_eps
                    if self.high is not None
                    else self.high_max,
                    low=self.low - self.low_eps
                    if self.low is not None
                    else self.low_min,
                )
        return self.parent.output_spec["full_reward_spec"]

    def _reset(
        self, tensordict: TensorDictBase, tensordict_reset: TensorDictBase
    ) -> TensorDictBase:
        with _set_missing_tolerance(self, True):
            tensordict_reset = self._call(tensordict_reset)
        return tensordict_reset

    # No need to transform the input spec since the outside world won't see the difference
    # def transform_input_spec(self, input_spec: TensorSpec) -> TensorSpec:
    #     ...


class TargetReturn(Transform):
    """Sets a target return for the agent to achieve in the environment.

    In goal-conditioned RL, the :class:`~.TargetReturn` is defined as the
    expected cumulative reward obtained from the current state to the goal state
    or the end of the episode. It is used as input for the policy to guide its behaviour.
    For a trained policy typically the maximum return in the environment is
    chosen as the target return.
    However, as it is used as input to the policy module, it should be scaled
    accordingly.
    With the :class:`~.TargetReturn` transform, the tensordict can be updated
    to include the user-specified target return.
    The ``mode`` parameter can be used to specify
    whether the target return gets updated at every step by subtracting the
    reward achieved at each step or remains constant.

    Args:
        target_return (float): target return to be achieved by the agent.
        mode (str): mode to be used to update the target return. Can be either "reduce" or "constant". Default: "reduce".
        in_keys (sequence of NestedKey, optional): keys pointing to the reward
            entries. Defaults to the reward keys of the parent env.
        out_keys (sequence of NestedKey, optional): keys pointing to the
            target keys. Defaults to a copy of in_keys where the last element
            has been substituted by ``"target_return"``, and raises an exception
            if these keys aren't unique.
        reset_key (NestedKey, optional): the reset key to be used as partial
            reset indicator. Must be unique. If not provided, defaults to the
            only reset key of the parent environment (if it has only one)
            and raises an exception otherwise.

    Examples:
        >>> from torchrl.envs import GymEnv
        >>> env = TransformedEnv(
        ...     GymEnv("CartPole-v1"),
        ...     TargetReturn(10.0, mode="reduce"))
        >>> env.set_seed(0)
        >>> torch.manual_seed(0)
        >>> env.rollout(20)['target_return'].squeeze()
        tensor([10.,  9.,  8.,  7.,  6.,  5.,  4.,  3.,  2.,  1.,  0., -1., -2., -3.])

    """

    MODES = ["reduce", "constant"]
    MODE_ERR = "Mode can only be 'reduce' or 'constant'."

    def __init__(
        self,
        target_return: float,
        mode: str = "reduce",
        in_keys: Sequence[NestedKey] | None = None,
        out_keys: Sequence[NestedKey] | None = None,
        reset_key: NestedKey | None = None,
    ):
        if mode not in self.MODES:
            raise ValueError(self.MODE_ERR)

        super().__init__(in_keys=in_keys, out_keys=out_keys)
        self.target_return = target_return
        self.mode = mode
        self.reset_key = reset_key

    @property
    def reset_key(self):
        reset_key = self.__dict__.get("_reset_key", None)
        if reset_key is None:
            reset_keys = self.parent.reset_keys
            if len(reset_keys) > 1:
                raise RuntimeError(
                    f"Got more than one reset key in env {self.container}, cannot infer which one to use. Consider providing the reset key in the {type(self)} constructor."
                )
            reset_key = self._reset_key = reset_keys[0]
        return reset_key

    @reset_key.setter
    def reset_key(self, value):
        self._reset_key = value

    @property
    def in_keys(self):
        in_keys = self.__dict__.get("_in_keys", None)
        if in_keys is None:
            in_keys = self.parent.reward_keys
            self._in_keys = in_keys
        return in_keys

    @in_keys.setter
    def in_keys(self, value):
        self._in_keys = value

    @property
    def out_keys(self):
        out_keys = self.__dict__.get("_out_keys", None)
        if out_keys is None:
            out_keys = [
                _replace_last(in_key, "target_return") for in_key in self.in_keys
            ]
            if len(set(out_keys)) < len(out_keys):
                raise ValueError(
                    "Could not infer the target_return because multiple rewards are located at the same level."
                )
            self._out_keys = out_keys
        return out_keys

    @out_keys.setter
    def out_keys(self, value):
        self._out_keys = value

    def _reset(self, tensordict: TensorDict, tensordict_reset: TensorDictBase):
        _reset = _get_reset(self.reset_key, tensordict)
        for out_key in self.out_keys:
            target_return = tensordict.get(out_key, None)
            if target_return is None:
                target_return = torch.full(
                    size=(*tensordict.batch_size, 1),
                    fill_value=self.target_return,
                    dtype=torch.float32,
                    device=tensordict.device,
                )
            else:
                target_return = torch.where(
                    expand_as_right(~_reset, target_return),
                    target_return,
                    self.target_return,
                )
            tensordict_reset.set(
                out_key,
                target_return,
            )
        return tensordict_reset

    def _call(self, tensordict: TensorDict) -> TensorDict:
        for in_key, out_key in zip(self.in_keys, self.out_keys):
            val_in = tensordict.get(in_key, None)
            val_out = tensordict.get(out_key, None)
            if val_in is not None:
                target_return = self._apply_transform(
                    val_in,
                    val_out,
                )
                tensordict.set(out_key, target_return)
            elif not self.missing_tolerance:
                raise KeyError(f"'{in_key}' not found in tensordict {tensordict}")
        return tensordict

    def _step(
        self, tensordict: TensorDictBase, next_tensordict: TensorDictBase
    ) -> TensorDictBase:
        for out_key in self.out_keys:
            next_tensordict.set(out_key, tensordict.get(out_key))
        return super()._step(tensordict, next_tensordict)

    def _apply_transform(
        self, reward: torch.Tensor, target_return: torch.Tensor
    ) -> torch.Tensor:
        if target_return.shape != reward.shape:
            raise ValueError(
                f"The shape of the reward ({reward.shape}) and target return ({target_return.shape}) must match."
            )
        if self.mode == "reduce":
            target_return = target_return - reward
            return target_return
        elif self.mode == "constant":
            target_return = target_return
            return target_return
        else:
            raise ValueError("Unknown mode: {}".format(self.mode))

    def forward(self, tensordict: TensorDictBase) -> TensorDictBase:
        raise NotImplementedError(
            FORWARD_NOT_IMPLEMENTED.format(self.__class__.__name__)
        )

    def transform_observation_spec(self, observation_spec: TensorSpec) -> TensorSpec:
        for in_key, out_key in zip(self.in_keys, self.out_keys):
            if in_key in self.parent.full_observation_spec.keys(True):
                target = self.parent.full_observation_spec[in_key]
            elif in_key in self.parent.full_reward_spec.keys(True):
                target = self.parent.full_reward_spec[in_key]
            elif in_key in self.parent.full_done_spec.keys(True):
                # we account for this for completeness but it should never be the case
                target = self.parent.full_done_spec[in_key]
            else:
                raise RuntimeError(f"in_key {in_key} not found in output_spec.")
            target_return_spec = UnboundedContinuousTensorSpec(
                shape=target.shape,
                dtype=target.dtype,
                device=target.device,
            )
            # because all reward keys are discarded from the data during calls
            # to step_mdp, we must put this in observation_spec
            observation_spec[out_key] = target_return_spec
        return observation_spec

    def transform_input_spec(self, input_spec: TensorSpec) -> TensorSpec:
        # we must add the target return to the input spec
        input_spec["full_state_spec"] = self.transform_observation_spec(
            input_spec["full_state_spec"]
        )
        return input_spec


class RewardClipping(Transform):
    """Clips the reward between `clamp_min` and `clamp_max`.

    Args:
        clip_min (scalar): minimum value of the resulting reward.
        clip_max (scalar): maximum value of the resulting reward.

    """

    def __init__(
        self,
        clamp_min: float = None,
        clamp_max: float = None,
        in_keys: Sequence[NestedKey] | None = None,
        out_keys: Sequence[NestedKey] | None = None,
    ):
        if in_keys is None:
            in_keys = ["reward"]
        if out_keys is None:
            out_keys = copy(in_keys)
        super().__init__(in_keys=in_keys, out_keys=out_keys)
        clamp_min_tensor = (
            clamp_min if isinstance(clamp_min, Tensor) else torch.as_tensor(clamp_min)
        )
        clamp_max_tensor = (
            clamp_max if isinstance(clamp_max, Tensor) else torch.as_tensor(clamp_max)
        )
        self.register_buffer("clamp_min", clamp_min_tensor)
        self.register_buffer("clamp_max", clamp_max_tensor)

    def _apply_transform(self, reward: torch.Tensor) -> torch.Tensor:
        if self.clamp_max is not None and self.clamp_min is not None:
            reward = reward.clamp(self.clamp_min, self.clamp_max)
        elif self.clamp_min is not None:
            reward = reward.clamp_min(self.clamp_min)
        elif self.clamp_max is not None:
            reward = reward.clamp_max(self.clamp_max)
        return reward

    @_apply_to_composite
    def transform_reward_spec(self, reward_spec: TensorSpec) -> TensorSpec:
        if isinstance(reward_spec, UnboundedContinuousTensorSpec):
            return BoundedTensorSpec(
                self.clamp_min,
                self.clamp_max,
                shape=reward_spec.shape,
                device=reward_spec.device,
                dtype=reward_spec.dtype,
            )
        else:
            raise NotImplementedError(
                f"{self.__class__.__name__}.transform_reward_spec not "
                f"implemented for tensor spec of type"
                f" {type(reward_spec).__name__}"
            )

    def __repr__(self) -> str:
        return (
            f"{self.__class__.__name__}("
            f"clamp_min={float(self.clamp_min):4.4f}, clamp_max"
            f"={float(self.clamp_max):4.4f}, keys={self.in_keys})"
        )


class BinarizeReward(Transform):
    """Maps the reward to a binary value (0 or 1) if the reward is null or non-null, respectively.

    Args:
        in_keys (List[NestedKey]): input keys
        out_keys (List[NestedKey], optional): output keys. Defaults to value
            of ``in_keys``.
        dtype (torch.dtype, optional): the dtype of the binerized reward.
            Defaults to ``torch.int8``.
    """

    def __init__(
        self,
        in_keys: Sequence[NestedKey] | None = None,
        out_keys: Sequence[NestedKey] | None = None,
    ):
        if in_keys is None:
            in_keys = ["reward"]
        if out_keys is None:
            out_keys = copy(in_keys)
        super().__init__(in_keys=in_keys, out_keys=out_keys)

    def _apply_transform(self, reward: torch.Tensor) -> torch.Tensor:
        if not reward.shape or reward.shape[-1] != 1:
            raise RuntimeError(
                f"Reward shape last dimension must be singleton, got reward of shape {reward.shape}"
            )
        return (reward > 0.0).to(torch.int8)

    @_apply_to_composite
    def transform_reward_spec(self, reward_spec: TensorSpec) -> TensorSpec:
        return BinaryDiscreteTensorSpec(
            n=1,
            device=reward_spec.device,
            shape=reward_spec.shape,
        )


class Resize(ObservationTransform):
    """Resizes a pixel observation.

    Args:
        w (int): resulting width.
        h (int, optional): resulting height. If not provided, the value of `w`
            is taken.
        interpolation (str): interpolation method

    Examples:
        >>> from torchrl.envs import GymEnv
        >>> t = Resize(64, 84)
        >>> base_env = GymEnv("HalfCheetah-v4", from_pixels=True)
        >>> env = TransformedEnv(base_env, Compose(ToTensorImage(), t))
    """

    def __init__(
        self,
        w: int,
        h: int | None = None,
        interpolation: str = "bilinear",
        in_keys: Sequence[NestedKey] | None = None,
        out_keys: Sequence[NestedKey] | None = None,
    ):
        # we also allow lists or tuples
        if isinstance(w, (list, tuple)):
            w, h = w
        if h is None:
            h = w
        if not _has_tv:
            raise ImportError(
                "Torchvision not found. The Resize transform relies on "
                "torchvision implementation. "
                "Consider installing this dependency."
            )
        if in_keys is None:
            in_keys = IMAGE_KEYS  # default
        if out_keys is None:
            out_keys = copy(in_keys)
        super().__init__(in_keys=in_keys, out_keys=out_keys)
        self.w = int(w)
        self.h = int(h)

        try:
            from torchvision.transforms.functional import InterpolationMode

            def interpolation_fn(interpolation):  # noqa: D103
                return InterpolationMode(interpolation)

        except ImportError:

            def interpolation_fn(interpolation):  # noqa: D103
                return interpolation

        self.interpolation = interpolation_fn(interpolation)

    def _apply_transform(self, observation: torch.Tensor) -> torch.Tensor:
        # flatten if necessary
        if observation.shape[-2:] == torch.Size([self.w, self.h]):
            return observation
        ndim = observation.ndimension()
        if ndim > 4:
            sizes = observation.shape[:-3]
            observation = torch.flatten(observation, 0, ndim - 4)
        try:
            from torchvision.transforms.functional import resize
        except ImportError:
            from torchvision.transforms.functional_tensor import resize
        observation = resize(
            observation,
            [self.w, self.h],
            interpolation=self.interpolation,
            antialias=True,
        )
        if ndim > 4:
            observation = observation.unflatten(0, sizes)

        return observation

    @_apply_to_composite
    def transform_observation_spec(self, observation_spec: TensorSpec) -> TensorSpec:
        space = observation_spec.space
        if isinstance(space, ContinuousBox):
            space.low = self._apply_transform(space.low)
            space.high = self._apply_transform(space.high)
            observation_spec.shape = space.low.shape
        else:
            observation_spec.shape = self._apply_transform(
                torch.zeros(observation_spec.shape)
            ).shape

        return observation_spec

    def __repr__(self) -> str:
        return (
            f"{self.__class__.__name__}("
            f"w={int(self.w)}, h={int(self.h)}, "
            f"interpolation={self.interpolation}, keys={self.in_keys})"
        )

    def _reset(
        self, tensordict: TensorDictBase, tensordict_reset: TensorDictBase
    ) -> TensorDictBase:
        with _set_missing_tolerance(self, True):
            tensordict_reset = self._call(tensordict_reset)
        return tensordict_reset


class CenterCrop(ObservationTransform):
    """Crops the center of an image.

    Args:
        w (int): resulting width
        h (int, optional): resulting height. If None, then w is used (square crop).
        in_keys (sequence of NestedKey, optional): the entries to crop. If none is provided,
            :obj:`["pixels"]` is assumed.
        out_keys (sequence of NestedKey, optional): the cropped images keys. If none is
            provided, :obj:`in_keys` is assumed.

    """

    def __init__(
        self,
        w: int,
        h: int = None,
        in_keys: Sequence[NestedKey] | None = None,
        out_keys: Sequence[NestedKey] | None = None,
    ):
        if in_keys is None:
            in_keys = IMAGE_KEYS  # default
        if out_keys is None:
            out_keys = copy(in_keys)
        super().__init__(in_keys=in_keys, out_keys=out_keys)
        self.w = w
        self.h = h if h else w

    def _apply_transform(self, observation: torch.Tensor) -> torch.Tensor:
        from torchvision.transforms.functional import center_crop

        observation = center_crop(observation, [self.w, self.h])
        return observation

    def _reset(
        self, tensordict: TensorDictBase, tensordict_reset: TensorDictBase
    ) -> TensorDictBase:
        with _set_missing_tolerance(self, True):
            tensordict_reset = self._call(tensordict_reset)
        return tensordict_reset

    @_apply_to_composite
    def transform_observation_spec(self, observation_spec: TensorSpec) -> TensorSpec:
        space = observation_spec.space
        if isinstance(space, ContinuousBox):
            space.low = self._apply_transform(space.low)
            space.high = self._apply_transform(space.high)
            observation_spec.shape = space.low.shape
        else:
            observation_spec.shape = self._apply_transform(
                torch.zeros(observation_spec.shape)
            ).shape
        return observation_spec

    def __repr__(self) -> str:
        return (
            f"{self.__class__.__name__}("
            f"w={float(self.w):4.4f}, h={float(self.h):4.4f}, "
        )


class FlattenObservation(ObservationTransform):
    """Flatten adjacent dimensions of a tensor.

    Args:
        first_dim (int): first dimension of the dimensions to flatten.
        last_dim (int): last dimension of the dimensions to flatten.
        in_keys (sequence of NestedKey, optional): the entries to flatten. If none is provided,
            :obj:`["pixels"]` is assumed.
        out_keys (sequence of NestedKey, optional): the flatten observation keys. If none is
            provided, :obj:`in_keys` is assumed.
        allow_positive_dim (bool, optional): if ``True``, positive dimensions are accepted.
            :obj:`FlattenObservation` will map these to the n^th feature dimension
            (ie n^th dimension after batch size of parent env) of the input tensor.
            Defaults to False, ie. non-negative dimensions are not permitted.
    """

    def __init__(
        self,
        first_dim: int,
        last_dim: int,
        in_keys: Sequence[NestedKey] | None = None,
        out_keys: Sequence[NestedKey] | None = None,
        allow_positive_dim: bool = False,
    ):
        if in_keys is None:
            in_keys = IMAGE_KEYS  # default
        if out_keys is None:
            out_keys = copy(in_keys)
        super().__init__(in_keys=in_keys, out_keys=out_keys)
        if not allow_positive_dim and first_dim >= 0:
            raise ValueError(
                "first_dim should be smaller than 0 to accomodate for "
                "envs of different batch_sizes."
            )
        if not allow_positive_dim and last_dim >= 0:
            raise ValueError(
                "last_dim should be smaller than 0 to accomodate for "
                "envs of different batch_sizes."
            )
        self._first_dim = first_dim
        self._last_dim = last_dim

    @property
    def first_dim(self):
        if self._first_dim >= 0 and self.parent is not None:
            return len(self.parent.batch_size) + self._first_dim
        return self._first_dim

    @property
    def last_dim(self):
        if self._last_dim >= 0 and self.parent is not None:
            return len(self.parent.batch_size) + self._last_dim
        return self._last_dim

    def _apply_transform(self, observation: torch.Tensor) -> torch.Tensor:
        observation = torch.flatten(observation, self.first_dim, self.last_dim)
        return observation

    forward = ObservationTransform._call

    @_apply_to_composite
    def transform_observation_spec(self, observation_spec: TensorSpec) -> TensorSpec:
        space = observation_spec.space

        if isinstance(space, ContinuousBox):
            space.low = self._apply_transform(space.low)
            space.high = self._apply_transform(space.high)
            observation_spec.shape = space.low.shape
        else:
            observation_spec.shape = self._apply_transform(
                torch.zeros(observation_spec.shape)
            ).shape
        return observation_spec

    def _reset(
        self, tensordict: TensorDictBase, tensordict_reset: TensorDictBase
    ) -> TensorDictBase:
        with _set_missing_tolerance(self, True):
            return self._call(tensordict_reset)

    def __repr__(self) -> str:
        return (
            f"{self.__class__.__name__}("
            f"first_dim={int(self.first_dim)}, last_dim={int(self.last_dim)}, in_keys={self.in_keys}, out_keys={self.out_keys})"
        )


class UnsqueezeTransform(Transform):
    """Inserts a dimension of size one at the specified position.

    Args:
        unsqueeze_dim (int): dimension to unsqueeze. Must be negative (or allow_positive_dim
            must be turned on).
        allow_positive_dim (bool, optional): if ``True``, positive dimensions are accepted.
            :obj:`UnsqueezeTransform` will map these to the n^th feature dimension
            (ie n^th dimension after batch size of parent env) of the input tensor,
            independently from the tensordict batch size (ie positive dims may be
            dangerous in contexts where tensordict of different batch dimension
            are passed).
            Defaults to False, ie. non-negative dimensions are not permitted.
    """

    invertible = True

    @classmethod
    def __new__(cls, *args, **kwargs):
        cls._unsqueeze_dim = None
        return super().__new__(cls)

    def __init__(
        self,
        unsqueeze_dim: int,
        allow_positive_dim: bool = False,
        in_keys: Sequence[NestedKey] | None = None,
        out_keys: Sequence[NestedKey] | None = None,
        in_keys_inv: Sequence[NestedKey] | None = None,
        out_keys_inv: Sequence[NestedKey] | None = None,
    ):
        if in_keys is None:
            in_keys = []  # default
        if out_keys is None:
            out_keys = copy(in_keys)
        if in_keys_inv is None:
            in_keys_inv = []  # default
        if out_keys_inv is None:
            out_keys_inv = copy(in_keys_inv)
        super().__init__(
            in_keys=in_keys,
            out_keys=out_keys,
            in_keys_inv=in_keys_inv,
            out_keys_inv=out_keys_inv,
        )
        self.allow_positive_dim = allow_positive_dim
        if unsqueeze_dim >= 0 and not allow_positive_dim:
            raise RuntimeError(
                "unsqueeze_dim should be smaller than 0 to accomodate for "
                "envs of different batch_sizes. Turn allow_positive_dim to accomodate "
                "for positive unsqueeze_dim."
            )
        self._unsqueeze_dim = unsqueeze_dim

    @property
    def unsqueeze_dim(self):
        if self._unsqueeze_dim >= 0 and self.parent is not None:
            return len(self.parent.batch_size) + self._unsqueeze_dim
        return self._unsqueeze_dim

    def _apply_transform(self, observation: torch.Tensor) -> torch.Tensor:
        observation = observation.unsqueeze(self.unsqueeze_dim)
        return observation

    def _inv_apply_transform(self, observation: torch.Tensor) -> torch.Tensor:
        observation = observation.squeeze(self.unsqueeze_dim)
        return observation

    def _transform_spec(self, spec: TensorSpec):
        space = spec.space
        if isinstance(space, ContinuousBox):
            space.low = self._apply_transform(space.low)
            space.high = self._apply_transform(space.high)
            spec.shape = space.low.shape
        else:
            spec.shape = self._apply_transform(torch.zeros(spec.shape)).shape
        return spec

    def _inv_transform_spec(self, spec: TensorSpec) -> None:
        space = spec.space
        if isinstance(space, ContinuousBox):
            space.low = self._inv_apply_transform(space.low)
            space.high = self._inv_apply_transform(space.high)
            spec.shape = space.low.shape
        else:
            spec.shape = self._inv_apply_transform(torch.zeros(spec.shape)).shape
        return spec

    @_apply_to_composite_inv
    def transform_input_spec(self, input_spec: TensorSpec) -> TensorSpec:
        return self._inv_transform_spec(input_spec)

    @_apply_to_composite
    def transform_reward_spec(self, reward_spec: TensorSpec) -> TensorSpec:
        reward_key = self.parent.reward_key if self.parent is not None else "reward"
        if reward_key in self.in_keys:
            reward_spec = self._transform_spec(reward_spec)
        return reward_spec

    @_apply_to_composite
    def transform_observation_spec(self, observation_spec: TensorSpec) -> TensorSpec:
        return self._transform_spec(observation_spec)

    def _reset(
        self, tensordict: TensorDictBase, tensordict_reset: TensorDictBase
    ) -> TensorDictBase:
        with _set_missing_tolerance(self, True):
            tensordict_reset = self._call(tensordict_reset)
        return tensordict_reset

    def __repr__(self) -> str:
        s = (
            f"{self.__class__.__name__}(unsqueeze_dim={self.unsqueeze_dim}, in_keys={self.in_keys}, out_keys={self.out_keys},"
            f" in_keys_inv={self.in_keys_inv}, out_keys_inv={self.out_keys_inv})"
        )
        return s


class SqueezeTransform(UnsqueezeTransform):
    """Removes a dimension of size one at the specified position.

    Args:
        squeeze_dim (int): dimension to squeeze.
    """

    invertible = True

    def __init__(
        self,
        squeeze_dim: int,
        *args,
        in_keys: Optional[Sequence[str]] = None,
        out_keys: Optional[Sequence[str]] = None,
        in_keys_inv: Optional[Sequence[str]] = None,
        out_keys_inv: Optional[Sequence[str]] = None,
        **kwargs,
    ):
        super().__init__(
            squeeze_dim,
            *args,
            in_keys=in_keys,
            out_keys=out_keys,
            in_keys_inv=in_keys_inv,
            out_keys_inv=out_keys_inv,
            **kwargs,
        )

    @property
    def squeeze_dim(self):
        return super().unsqueeze_dim

    _apply_transform = UnsqueezeTransform._inv_apply_transform
    _inv_apply_transform = UnsqueezeTransform._apply_transform


class PermuteTransform(Transform):
    """Permutation transform.

    Permutes input tensors along the desired dimensions. The permutations
    must be provided along the feature dimension (not batch dimension).

    Args:
        dims (list of int): the permuted order of the dimensions. Must be a reordering
            of the dims ``[-(len(dims)), ..., -1]``.
        in_keys (list of NestedKeys): input entries (read).
        out_keys (list of NestedKeys): input entries (write). Defaults to ``in_keys`` if
            not provided.
        in_keys_inv (list of NestedKeys): input entries (read) during :meth:`~.inv` calls.
        out_keys_inv (list of NestedKeys): input entries (write) during :meth:`~.inv` calls. Defaults to ``in_keys_in`` if
            not provided.

    Examples:
        >>> from torchrl.envs.libs.gym import GymEnv
        >>> base_env = GymEnv("ALE/Pong-v5")
        >>> base_env.rollout(2)
        TensorDict(
            fields={
                action: Tensor(shape=torch.Size([2, 6]), device=cpu, dtype=torch.int64, is_shared=False),
                done: Tensor(shape=torch.Size([2, 1]), device=cpu, dtype=torch.bool, is_shared=False),
                next: TensorDict(
                    fields={
                        done: Tensor(shape=torch.Size([2, 1]), device=cpu, dtype=torch.bool, is_shared=False),
                        pixels: Tensor(shape=torch.Size([2, 210, 160, 3]), device=cpu, dtype=torch.uint8, is_shared=False),
                        reward: Tensor(shape=torch.Size([2, 1]), device=cpu, dtype=torch.float32, is_shared=False)},
                    batch_size=torch.Size([2]),
                    device=cpu,
                    is_shared=False),
                pixels: Tensor(shape=torch.Size([2, 210, 160, 3]), device=cpu, dtype=torch.uint8, is_shared=False)},
            batch_size=torch.Size([2]),
            device=cpu,
            is_shared=False)
        >>> env = TransformedEnv(base_env, PermuteTransform((-1, -3, -2), in_keys=["pixels"]))
        >>> env.rollout(2)  # channels are at the end
        TensorDict(
            fields={
                action: Tensor(shape=torch.Size([2, 6]), device=cpu, dtype=torch.int64, is_shared=False),
                done: Tensor(shape=torch.Size([2, 1]), device=cpu, dtype=torch.bool, is_shared=False),
                next: TensorDict(
                    fields={
                        done: Tensor(shape=torch.Size([2, 1]), device=cpu, dtype=torch.bool, is_shared=False),
                        pixels: Tensor(shape=torch.Size([2, 3, 210, 160]), device=cpu, dtype=torch.uint8, is_shared=False),
                        reward: Tensor(shape=torch.Size([2, 1]), device=cpu, dtype=torch.float32, is_shared=False)},
                    batch_size=torch.Size([2]),
                    device=cpu,
                    is_shared=False),
                pixels: Tensor(shape=torch.Size([2, 3, 210, 160]), device=cpu, dtype=torch.uint8, is_shared=False)},
            batch_size=torch.Size([2]),
            device=cpu,
            is_shared=False)

    """

    def __init__(
        self,
        dims,
        in_keys=None,
        out_keys=None,
        in_keys_inv=None,
        out_keys_inv=None,
    ):
        if in_keys is None:
            in_keys = []
        if out_keys is None:
            out_keys = copy(in_keys)
        if in_keys_inv is None:
            in_keys_inv = []
        if out_keys_inv is None:
            out_keys_inv = copy(in_keys_inv)

        super().__init__(
            in_keys=in_keys,
            out_keys=out_keys,
            in_keys_inv=in_keys_inv,
            out_keys_inv=out_keys_inv,
        )
        # check dims
        self.dims = dims
        if sorted(dims) != list(range(-len(dims), 0)):
            raise ValueError(
                f"Only tailing dims with negative indices are supported by {self.__class__.__name__}. Got {dims} instead."
            )

    @staticmethod
    def _invert_permute(p):
        def _find_inv(i):
            for j, _p in enumerate(p):
                if _p < 0:
                    inv = True
                    _p = len(p) + _p
                else:
                    inv = False
                if i == _p:
                    if inv:
                        return j - len(p)
                    else:
                        return j
            else:
                # unreachable
                raise RuntimeError

        return [_find_inv(i) for i in range(len(p))]

    def _apply_transform(self, observation: torch.FloatTensor) -> torch.Tensor:
        observation = observation.permute(
            *list(range(observation.ndimension() - len(self.dims))), *self.dims
        )
        return observation

    def _inv_apply_transform(self, state: torch.Tensor) -> torch.Tensor:
        permuted_dims = self._invert_permute(self.dims)
        state = state.permute(
            *list(range(state.ndimension() - len(self.dims))), *permuted_dims
        )
        return state

    @_apply_to_composite
    def transform_observation_spec(self, observation_spec: TensorSpec) -> TensorSpec:
        observation_spec = self._edit_space(observation_spec)
        observation_spec.shape = torch.Size(
            [
                *observation_spec.shape[: -len(self.dims)],
                *[observation_spec.shape[dim] for dim in self.dims],
            ]
        )
        return observation_spec

    @_apply_to_composite_inv
    def transform_input_spec(self, input_spec: TensorSpec) -> TensorSpec:
        permuted_dims = self._invert_permute(self.dims)
        input_spec = self._edit_space_inv(input_spec)
        input_spec.shape = torch.Size(
            [
                *input_spec.shape[: -len(permuted_dims)],
                *[input_spec.shape[dim] for dim in permuted_dims],
            ]
        )
        return input_spec

    def _edit_space(self, spec: TensorSpec) -> None:
        if isinstance(spec.space, ContinuousBox):
            spec.space.high = self._apply_transform(spec.space.high)
            spec.space.low = self._apply_transform(spec.space.low)
        return spec

    def _edit_space_inv(self, spec: TensorSpec) -> None:
        if isinstance(spec.space, ContinuousBox):
            spec.space.high = self._inv_apply_transform(spec.space.high)
            spec.space.low = self._inv_apply_transform(spec.space.low)
        return spec

    def _reset(
        self, tensordict: TensorDictBase, tensordict_reset: TensorDictBase
    ) -> TensorDictBase:
        with _set_missing_tolerance(self, True):
            tensordict_reset = self._call(tensordict_reset)
        return tensordict_reset


class GrayScale(ObservationTransform):
    """Turns a pixel observation to grayscale."""

    def __init__(
        self,
        in_keys: Sequence[NestedKey] | None = None,
        out_keys: Sequence[NestedKey] | None = None,
    ):
        if in_keys is None:
            in_keys = IMAGE_KEYS
        if out_keys is None:
            out_keys = copy(in_keys)
        super().__init__(in_keys=in_keys, out_keys=out_keys)

    def _apply_transform(self, observation: torch.Tensor) -> torch.Tensor:
        observation = F.rgb_to_grayscale(observation)
        return observation

    @_apply_to_composite
    def transform_observation_spec(self, observation_spec: TensorSpec) -> TensorSpec:
        space = observation_spec.space
        if isinstance(space, ContinuousBox):
            space.low = self._apply_transform(space.low)
            space.high = self._apply_transform(space.high)
            observation_spec.shape = space.low.shape
        else:
            observation_spec.shape = self._apply_transform(
                torch.zeros(observation_spec.shape)
            ).shape
        return observation_spec

    def _reset(
        self, tensordict: TensorDictBase, tensordict_reset: TensorDictBase
    ) -> TensorDictBase:
        with _set_missing_tolerance(self, True):
            tensordict_reset = self._call(tensordict_reset)
        return tensordict_reset


class ObservationNorm(ObservationTransform):
    """Observation affine transformation layer.

    Normalizes an observation according to

    .. math::
        obs = obs * scale + loc

    Args:
        loc (number or tensor): location of the affine transform
        scale (number or tensor): scale of the affine transform
        in_keys (sequence of NestedKey, optional): entries to be normalized. Defaults to ["observation", "pixels"].
            All entries will be normalized with the same values: if a different behaviour is desired
            (e.g. a different normalization for pixels and states) different :obj:`ObservationNorm`
            objects should be used.
        out_keys (sequence of NestedKey, optional): output entries. Defaults to the value of `in_keys`.
        in_keys_inv (sequence of NestedKey, optional): ObservationNorm also supports inverse transforms. This will
            only occur if a list of keys is provided to :obj:`in_keys_inv`. If none is provided,
            only the forward transform will be called.
        out_keys_inv (sequence of NestedKey, optional): output entries for the inverse transform.
            Defaults to the value of `in_keys_inv`.
        standard_normal (bool, optional): if ``True``, the transform will be

            .. math::
                obs = (obs-loc)/scale

            as it is done for standardization. Default is `False`.

    Examples:
        >>> torch.set_default_tensor_type(torch.DoubleTensor)
        >>> r = torch.randn(100, 3)*torch.randn(3) + torch.randn(3)
        >>> td = TensorDict({'obs': r}, [100])
        >>> transform = ObservationNorm(
        ...     loc = td.get('obs').mean(0),
        ...     scale = td.get('obs').std(0),
        ...     in_keys=["obs"],
        ...     standard_normal=True)
        >>> _ = transform(td)
        >>> print(torch.isclose(td.get('obs').mean(0),
        ...     torch.zeros(3)).all())
        tensor(True)
        >>> print(torch.isclose(td.get('next_obs').std(0),
        ...     torch.ones(3)).all())
        tensor(True)

    The normalization stats can be automatically computed:
    Examples:
        >>> from torchrl.envs.libs.gym import GymEnv
        >>> torch.manual_seed(0)
        >>> env = GymEnv("Pendulum-v1")
        >>> env = TransformedEnv(env, ObservationNorm(in_keys=["observation"]))
        >>> env.set_seed(0)
        >>> env.transform.init_stats(100)
        >>> print(env.transform.loc, env.transform.scale)
        tensor([-1.3752e+01, -6.5087e-03,  2.9294e-03], dtype=torch.float32) tensor([14.9636,  2.5608,  0.6408], dtype=torch.float32)

    """

    _ERR_INIT_MSG = "Cannot have an mixed initialized and uninitialized loc and scale"

    def __init__(
        self,
        loc: Optional[float, torch.Tensor] = None,
        scale: Optional[float, torch.Tensor] = None,
        in_keys: Sequence[NestedKey] | None = None,
        out_keys: Sequence[NestedKey] | None = None,
        in_keys_inv: Sequence[NestedKey] | None = None,
        out_keys_inv: Sequence[NestedKey] | None = None,
        standard_normal: bool = False,
    ):
        if in_keys is None:
            raise RuntimeError(
                "Not passing in_keys to ObservationNorm is a deprecated behaviour."
            )

        if out_keys is None:
            out_keys = copy(in_keys)
        if in_keys_inv is None:
            in_keys_inv = []
        if out_keys_inv is None:
            out_keys_inv = copy(in_keys_inv)

        super().__init__(
            in_keys=in_keys,
            out_keys=out_keys,
            in_keys_inv=in_keys_inv,
            out_keys_inv=out_keys_inv,
        )
        if not isinstance(standard_normal, torch.Tensor):
            standard_normal = torch.as_tensor(standard_normal)
        self.register_buffer("standard_normal", standard_normal)
        self.eps = 1e-6

        if loc is not None and not isinstance(loc, torch.Tensor):
            loc = torch.tensor(loc, dtype=torch.get_default_dtype())
        elif loc is None:
            if scale is not None:
                raise ValueError(self._ERR_INIT_MSG)
            loc = nn.UninitializedBuffer()

        if scale is not None and not isinstance(scale, torch.Tensor):
            scale = torch.tensor(scale, dtype=torch.get_default_dtype())
            scale = scale.clamp_min(self.eps)
        elif scale is None:
            # check that loc is None too
            if not isinstance(loc, nn.UninitializedBuffer):
                raise ValueError(self._ERR_INIT_MSG)
            scale = nn.UninitializedBuffer()

        # self.observation_spec_key = observation_spec_key
        self.register_buffer("loc", loc)
        self.register_buffer("scale", scale)

    @property
    def initialized(self):
        return not isinstance(self.loc, nn.UninitializedBuffer)

    def init_stats(
        self,
        num_iter: int,
        reduce_dim: Union[int, Tuple[int]] = 0,
        cat_dim: Optional[int] = None,
        key: Optional[NestedKey] = None,
        keep_dims: Optional[Tuple[int]] = None,
    ) -> None:
        """Initializes the loc and scale stats of the parent environment.

        Normalization constant should ideally make the observation statistics approach
        those of a standard Gaussian distribution. This method computes a location
        and scale tensor that will empirically compute the mean and standard
        deviation of a Gaussian distribution fitted on data generated randomly with
        the parent environment for a given number of steps.

        Args:
            num_iter (int): number of random iterations to run in the environment.
            reduce_dim (int or tuple of int, optional): dimension to compute the mean and std over.
                Defaults to 0.
            cat_dim (int, optional): dimension along which the batches collected will be concatenated.
                It must be part equal to reduce_dim (if integer) or part of the reduce_dim tuple.
                Defaults to the same value as reduce_dim.
            key (NestedKey, optional): if provided, the summary statistics will be
                retrieved from that key in the resulting tensordicts.
                Otherwise, the first key in :obj:`ObservationNorm.in_keys` will be used.
            keep_dims (tuple of int, optional): the dimensions to keep in the loc and scale.
                For instance, one may want the location and scale to have shape [C, 1, 1]
                when normalizing a 3D tensor over the last two dimensions, but not the
                third. Defaults to None.

        """
        if cat_dim is None:
            cat_dim = reduce_dim
            if not isinstance(cat_dim, int):
                raise ValueError(
                    "cat_dim must be specified if reduce_dim is not an integer."
                )
        if (isinstance(reduce_dim, tuple) and cat_dim not in reduce_dim) or (
            isinstance(reduce_dim, int) and cat_dim != reduce_dim
        ):
            raise ValueError("cat_dim must be part of or equal to reduce_dim.")
        if self.initialized:
            raise RuntimeError(
                f"Loc/Scale are already initialized: ({self.loc}, {self.scale})"
            )

        if len(self.in_keys) > 1 and key is None:
            raise RuntimeError(
                "Transform has multiple in_keys but no specific key was passed as an argument"
            )
        key = self.in_keys[0] if key is None else key

        def raise_initialization_exception(module):
            if isinstance(module, ObservationNorm) and not module.initialized:
                raise RuntimeError(
                    "ObservationNorms need to be initialized in the right order."
                    "Trying to initialize an ObservationNorm "
                    "while a parent ObservationNorm transform is still uninitialized"
                )

        parent = self.parent
        if parent is None:
            raise RuntimeError(
                "Cannot initialize the transform if parent env is not defined."
            )
        parent.apply(raise_initialization_exception)

        collected_frames = 0
        data = []
        while collected_frames < num_iter:
            tensordict = parent.rollout(max_steps=num_iter)
            collected_frames += tensordict.numel()
            data.append(tensordict.get(key))

        data = torch.cat(data, cat_dim)
        if isinstance(reduce_dim, int):
            reduce_dim = [reduce_dim]
        # make all reduce_dim and keep_dims negative
        reduce_dim = sorted(dim if dim < 0 else dim - data.ndim for dim in reduce_dim)

        if keep_dims is not None:
            keep_dims = sorted(dim if dim < 0 else dim - data.ndim for dim in keep_dims)
            if not all(k in reduce_dim for k in keep_dims):
                raise ValueError("keep_dim elements must be part of reduce_dim list.")
        else:
            keep_dims = []
        loc = data.mean(reduce_dim, keepdim=True)
        scale = data.std(reduce_dim, keepdim=True)
        for r in reduce_dim:
            if r not in keep_dims:
                loc = loc.squeeze(r)
                scale = scale.squeeze(r)

        if not self.standard_normal:
            scale = 1 / scale.clamp_min(self.eps)
            loc = -loc * scale

        if not torch.isfinite(loc).all():
            raise RuntimeError("Non-finite values found in loc")
        if not torch.isfinite(scale).all():
            raise RuntimeError("Non-finite values found in scale")
        self.loc.materialize(shape=loc.shape, dtype=loc.dtype)
        self.loc.copy_(loc)
        self.scale.materialize(shape=scale.shape, dtype=scale.dtype)
        self.scale.copy_(scale.clamp_min(self.eps))

    def _apply_transform(self, obs: torch.Tensor) -> torch.Tensor:
        if not self.initialized:
            raise RuntimeError(
                "Loc/Scale have not been initialized. Either pass in values in the constructor "
                "or call the init_stats method"
            )
        if self.standard_normal:
            loc = self.loc
            scale = self.scale
            return (obs - loc) / scale
        else:
            scale = self.scale
            loc = self.loc
            return obs * scale + loc

    def _inv_apply_transform(self, state: torch.Tensor) -> torch.Tensor:
        if self.loc is None or self.scale is None:
            raise RuntimeError(
                "Loc/Scale have not been initialized. Either pass in values in the constructor "
                "or call the init_stats method"
            )
        if not self.standard_normal:
            loc = self.loc
            scale = self.scale
            return (state - loc) / scale
        else:
            scale = self.scale
            loc = self.loc
            return state * scale + loc

    @_apply_to_composite
    def transform_observation_spec(self, observation_spec: TensorSpec) -> TensorSpec:
        space = observation_spec.space
        if isinstance(space, ContinuousBox):
            space.low = self._apply_transform(space.low)
            space.high = self._apply_transform(space.high)
        return observation_spec

    @_apply_to_composite_inv
    def transform_input_spec(self, input_spec: TensorSpec) -> TensorSpec:
        space = input_spec.space
        if isinstance(space, ContinuousBox):
            space.low = self._apply_transform(space.low)
            space.high = self._apply_transform(space.high)
        return input_spec

    def __repr__(self) -> str:
        if self.initialized and (self.loc.numel() == 1 and self.scale.numel() == 1):
            return (
                f"{self.__class__.__name__}("
                f"loc={float(self.loc):4.4f}, scale"
                f"={float(self.scale):4.4f}, keys={self.in_keys})"
            )
        else:
            return super().__repr__()

    def _reset(
        self, tensordict: TensorDictBase, tensordict_reset: TensorDictBase
    ) -> TensorDictBase:
        with _set_missing_tolerance(self, True):
            tensordict_reset = self._call(tensordict_reset)
        return tensordict_reset


class CatFrames(ObservationTransform):
    """Concatenates successive observation frames into a single tensor.

    This can, for instance, account for movement/velocity of the observed
    feature. Proposed in "Playing Atari with Deep Reinforcement Learning" (
    https://arxiv.org/pdf/1312.5602.pdf).

    When used within a transformed environment,
    :class:`CatFrames` is a stateful class, and it can be reset to its native state by
    calling the :meth:`~.reset` method. This method accepts tensordicts with a
    ``"_reset"`` entry that indicates which buffer to reset.

    Args:
        N (int): number of observation to concatenate.
        dim (int): dimension along which concatenate the
            observations. Should be negative, to ensure that it is compatible
            with environments of different batch_size.
        in_keys (sequence of NestedKey, optional): keys pointing to the frames that have
            to be concatenated. Defaults to ["pixels"].
        out_keys (sequence of NestedKey, optional): keys pointing to where the output
            has to be written. Defaults to the value of `in_keys`.
        padding (str, optional): the padding method. One of ``"same"`` or ``"constant"``.
            Defaults to ``"same"``, ie. the first value is used for padding.
        padding_value (float, optional): the value to use for padding if ``padding="constant"``.
            Defaults to 0.
        as_inverse (bool, optional): if ``True``, the transform is applied as an inverse transform. Defaults to ``False``.
        reset_key (NestedKey, optional): the reset key to be used as partial
            reset indicator. Must be unique. If not provided, defaults to the
            only reset key of the parent environment (if it has only one)
            and raises an exception otherwise.
        done_key (NestedKey, optional): the done key to be used as partial
            done indicator. Must be unique. If not provided, defaults to ``"done"``.

    Examples:
        >>> from torchrl.envs.libs.gym import GymEnv
        >>> env = TransformedEnv(GymEnv('Pendulum-v1'),
        ...     Compose(
        ...         UnsqueezeTransform(-1, in_keys=["observation"]),
        ...         CatFrames(N=4, dim=-1, in_keys=["observation"]),
        ...     )
        ... )
        >>> print(env.rollout(3))

    The :class:`CatFrames` transform can also be used offline to reproduce the
    effect of the online frame concatenation at a different scale (or for the
    purpose of limiting the memory consumption). The followin example
    gives the complete picture, together with the usage of a :class:`torchrl.data.ReplayBuffer`:

    Examples:
        >>> from torchrl.envs.utils import RandomPolicy        >>> from torchrl.envs import UnsqueezeTransform, CatFrames
        >>> from torchrl.collectors import SyncDataCollector
        >>> # Create a transformed environment with CatFrames: notice the usage of UnsqueezeTransform to create an extra dimension
        >>> env = TransformedEnv(
        ...     GymEnv("CartPole-v1", from_pixels=True),
        ...     Compose(
        ...         ToTensorImage(in_keys=["pixels"], out_keys=["pixels_trsf"]),
        ...         Resize(in_keys=["pixels_trsf"], w=64, h=64),
        ...         GrayScale(in_keys=["pixels_trsf"]),
        ...         UnsqueezeTransform(-4, in_keys=["pixels_trsf"]),
        ...         CatFrames(dim=-4, N=4, in_keys=["pixels_trsf"]),
        ...     )
        ... )
        >>> # we design a collector
        >>> collector = SyncDataCollector(
        ...     env,
        ...     RandomPolicy(env.action_spec),
        ...     frames_per_batch=10,
        ...     total_frames=1000,
        ... )
        >>> for data in collector:
        ...     print(data)
        ...     break
        >>> # now let's create a transform for the replay buffer. We don't need to unsqueeze the data here.
        >>> # however, we need to point to both the pixel entry at the root and at the next levels:
        >>> t = Compose(
        ...         ToTensorImage(in_keys=["pixels", ("next", "pixels")], out_keys=["pixels_trsf", ("next", "pixels_trsf")]),
        ...         Resize(in_keys=["pixels_trsf", ("next", "pixels_trsf")], w=64, h=64),
        ...         GrayScale(in_keys=["pixels_trsf", ("next", "pixels_trsf")]),
        ...         CatFrames(dim=-4, N=4, in_keys=["pixels_trsf", ("next", "pixels_trsf")]),
        ... )
        >>> from torchrl.data import TensorDictReplayBuffer, LazyMemmapStorage
        >>> rb = TensorDictReplayBuffer(storage=LazyMemmapStorage(1000), transform=t, batch_size=16)
        >>> data_exclude = data.exclude("pixels_trsf", ("next", "pixels_trsf"))
        >>> rb.add(data_exclude)
        >>> s = rb.sample(1) # the buffer has only one element
        >>> # let's check that our sample is the same as the batch collected during inference
        >>> assert (data.exclude("collector")==s.squeeze(0).exclude("index", "collector")).all()

    .. note:: :class:`~CatFrames` currently only supports ``"done"``
        signal at the root. Nested ``done``,
        such as those found in MARL settings, are currently not supported.
        If this feature is needed, please raise an issue on TorchRL repo.

    """

    inplace = False
    _CAT_DIM_ERR = (
        "dim must be < 0 to accomodate for tensordict of "
        "different batch-sizes (since negative dims are batch invariant)."
    )
    ACCEPTED_PADDING = {"same", "constant", "zeros"}

    def __init__(
        self,
        N: int,
        dim: int,
        in_keys: Sequence[NestedKey] | None = None,
        out_keys: Sequence[NestedKey] | None = None,
        padding="same",
        padding_value=0,
        as_inverse=False,
        reset_key: NestedKey | None = None,
        done_key: NestedKey | None = None,
    ):
        if in_keys is None:
            in_keys = IMAGE_KEYS
        if out_keys is None:
            out_keys = copy(in_keys)
        super().__init__(in_keys=in_keys, out_keys=out_keys)
        self.N = N
        if dim >= 0:
            raise ValueError(self._CAT_DIM_ERR)
        self.dim = dim
        if padding not in self.ACCEPTED_PADDING:
            raise ValueError(f"padding must be one of {self.ACCEPTED_PADDING}")
        if padding == "zeros":
            warnings.warn(
                "Padding option 'zeros' will be deprecated in v0.4.0. "
                "Please use 'constant' padding with padding_value 0 instead.",
                category=DeprecationWarning,
            )
            padding = "constant"
            padding_value = 0
        self.padding = padding
        self.padding_value = padding_value
        for in_key in self.in_keys:
            buffer_name = f"_cat_buffers_{in_key}"
            self.register_buffer(
                buffer_name,
                torch.nn.parameter.UninitializedBuffer(
                    device=torch.device("cpu"), dtype=torch.get_default_dtype()
                ),
            )
        # keeps track of calls to _reset since it's only _call that will populate the buffer
        self.as_inverse = as_inverse
        self.reset_key = reset_key
        self.done_key = done_key

    @property
    def done_key(self):
        done_key = self.__dict__.get("_done_key", None)
        if done_key is None:
            done_key = "done"
            self._done_key = done_key
        return done_key

    @done_key.setter
    def done_key(self, value):
        self._done_key = value

    @property
    def reset_key(self):
        reset_key = self.__dict__.get("_reset_key", None)
        if reset_key is None:
            reset_keys = self.parent.reset_keys
            if len(reset_keys) > 1:
                raise RuntimeError(
                    f"Got more than one reset key in env {self.container}, cannot infer which one to use. "
                    f"Consider providing the reset key in the {type(self)} constructor."
                )
            reset_key = self._reset_key = reset_keys[0]
        return reset_key

    @reset_key.setter
    def reset_key(self, value):
        self._reset_key = value

    def _reset(
        self, tensordict: TensorDictBase, tensordict_reset: TensorDictBase
    ) -> TensorDictBase:
        """Resets _buffers."""
        _reset = _get_reset(self.reset_key, tensordict)
        if self.as_inverse and self.parent is not None:
            raise Exception(
                "CatFrames as inverse is not supported as a transform for environments, only for replay buffers."
            )

        with _set_missing_tolerance(self, True):
            tensordict_reset = self._call(tensordict_reset, _reset=_reset)

        return tensordict_reset

    def _make_missing_buffer(self, data, buffer_name):
        shape = list(data.shape)
        d = shape[self.dim]
        shape[self.dim] = d * self.N
        shape = torch.Size(shape)
        getattr(self, buffer_name).materialize(shape)
        buffer = (
            getattr(self, buffer_name)
            .to(dtype=data.dtype, device=data.device)
            .fill_(self.padding_value)
        )
        setattr(self, buffer_name, buffer)
        return buffer

    def _inv_call(self, tensordict: TensorDictBase) -> torch.Tensor:
        if self.as_inverse:
            return self.unfolding(tensordict)
        else:
            return tensordict

    def _call(self, tensordict: TensorDictBase, _reset=None) -> TensorDictBase:
        """Update the episode tensordict with max pooled keys."""
        _just_reset = _reset is not None
        for in_key, out_key in zip(self.in_keys, self.out_keys):
            # Lazy init of buffers
            buffer_name = f"_cat_buffers_{in_key}"
            data = tensordict.get(in_key)
            d = data.size(self.dim)
            buffer = getattr(self, buffer_name)
            if isinstance(buffer, torch.nn.parameter.UninitializedBuffer):
                buffer = self._make_missing_buffer(data, buffer_name)
            # shift obs 1 position to the right
            if _just_reset:
                if _reset.all():
                    _all = True
                    data_reset = data
                    buffer_reset = buffer
                    dim = self.dim
                else:
                    _all = False
                    data_reset = data[_reset]
                    buffer_reset = buffer[_reset]
                    dim = self.dim - _reset.ndim + 1
                shape = [1 for _ in buffer_reset.shape]
                if _all:
                    shape[dim] = self.N
                else:
                    shape[dim] = self.N

                if self.padding == "same":
                    if _all:
                        buffer.copy_(data_reset.repeat(shape).clone())
                    else:
                        buffer[_reset] = data_reset.repeat(shape).clone()
                elif self.padding == "constant":
                    if _all:
                        buffer.fill_(self.padding_value)
                    else:
                        buffer[_reset] = self.padding_value
                else:
                    # make linter happy. An exception has already been raised
                    raise NotImplementedError

                if self.dim < 0:
                    n = buffer_reset.ndimension() + self.dim
                else:
                    raise ValueError(self._CAT_DIM_ERR)
                idx = [slice(None, None) for _ in range(n)] + [slice(-d, None)]
                if not _all:
                    buffer_reset = buffer[_reset]
                buffer_reset[idx] = data_reset
                if not _all:
                    buffer[_reset] = buffer_reset
            else:
                buffer.copy_(torch.roll(buffer, shifts=-d, dims=self.dim))
                # add new obs
                if self.dim < 0:
                    n = buffer.ndimension() + self.dim
                else:
                    raise ValueError(self._CAT_DIM_ERR)
                idx = [slice(None, None) for _ in range(n)] + [slice(-d, None)]
                buffer[idx] = buffer[idx].copy_(data)
            # add to tensordict
            tensordict.set(out_key, buffer.clone())
        return tensordict

    @_apply_to_composite
    def transform_observation_spec(self, observation_spec: TensorSpec) -> TensorSpec:
        space = observation_spec.space
        if isinstance(space, ContinuousBox):
            space.low = torch.cat([space.low] * self.N, self.dim)
            space.high = torch.cat([space.high] * self.N, self.dim)
            observation_spec.shape = space.low.shape
        else:
            shape = list(observation_spec.shape)
            shape[self.dim] = self.N * shape[self.dim]
            observation_spec.shape = torch.Size(shape)
        return observation_spec

    def forward(self, tensordict: TensorDictBase) -> TensorDictBase:
        if self.as_inverse:
            return tensordict
        else:
            return self.unfolding(tensordict)

    @set_lazy_legacy(False)
    def unfolding(self, tensordict: TensorDictBase) -> TensorDictBase:
        # it is assumed that the last dimension of the tensordict is the time dimension
        if not tensordict.ndim:
            raise ValueError(
                "CatFrames cannot process unbatched tensordict instances. "
                "Make sure your input has more than one dimension and "
                "the time dimension is marked as 'time', e.g., "
                "`tensordict.refine_names(None, 'time', None)`."
            )
        i = 0
        for i, name in enumerate(tensordict.names):  # noqa: B007
            if name == "time":
                break
        else:
            warnings.warn(
                "The last dimension of the tensordict should be marked as 'time'. "
                "CatFrames will unfold the data along the time dimension assuming that "
                "the time dimension is the last dimension of the input tensordict. "
                "Define a 'time' dimension name (e.g., `tensordict.refine_names(..., 'time')`) to skip this warning. ",
                category=UserWarning,
            )
        tensordict_orig = tensordict
        if i != tensordict.ndim - 1:
            tensordict = tensordict.transpose(tensordict.ndim - 1, i)
        # first sort the in_keys with strings and non-strings
        keys = [
            (in_key, out_key)
            for in_key, out_key in zip(self.in_keys, self.out_keys)
            if isinstance(in_key, str)
        ]
        keys += [
            (in_key, out_key)
            for in_key, out_key in zip(self.in_keys, self.out_keys)
            if not isinstance(in_key, str)
        ]

        def unfold_done(done, N):
            prefix = (slice(None),) * (tensordict.ndim - 1)
            reset = torch.cat(
                [
                    torch.zeros_like(done[prefix + (slice(self.N - 1),)]),
                    torch.ones_like(done[prefix + (slice(1),)]),
                    done[prefix + (slice(None, -1),)],
                ],
                tensordict.ndim - 1,
            )
            reset_unfold = reset.unfold(tensordict.ndim - 1, self.N, 1)
            reset_unfold_slice = reset_unfold[..., -1]
            reset_unfold_list = [torch.zeros_like(reset_unfold_slice)]
            for r in reversed(reset_unfold.unbind(-1)):
                reset_unfold_list.append(r | reset_unfold_list[-1])
                reset_unfold_slice = reset_unfold_list[-1]
            reset_unfold = torch.stack(list(reversed(reset_unfold_list))[1:], -1)
            reset = reset[prefix + (slice(self.N - 1, None),)]
            reset[prefix + (0,)] = 1
            return reset_unfold, reset

        done = tensordict.get(("next", self.done_key))
        done_mask, reset = unfold_done(done, self.N)

        for in_key, out_key in keys:
            # check if we have an obs in "next" that has already been processed.
            # If so, we must add an offset
            data_orig = data = tensordict.get(in_key)
            n_feat = data_orig.shape[data.ndim + self.dim]
            first_val = None
            if isinstance(in_key, tuple) and in_key[0] == "next":
                # let's get the out_key we have already processed
                prev_out_key = dict(zip(self.in_keys, self.out_keys)).get(
                    in_key[1], None
                )
                if prev_out_key is not None:
                    prev_val = tensordict.get(prev_out_key)
                    # n_feat = prev_val.shape[data.ndim + self.dim] // self.N
                    first_val = prev_val.unflatten(
                        data.ndim + self.dim, (self.N, n_feat)
                    )

            idx = [slice(None)] * (tensordict.ndim - 1) + [0]
            data0 = [
                torch.full_like(data[tuple(idx)], self.padding_value).unsqueeze(
                    tensordict.ndim - 1
                )
            ] * (self.N - 1)

            data = torch.cat(data0 + [data], tensordict.ndim - 1)

            data = data.unfold(tensordict.ndim - 1, self.N, 1)

            # Place -1 dim at self.dim place before squashing
            done_mask_expand = done_mask.view(
                *done_mask.shape[: tensordict.ndim],
                *(1,) * (data.ndim - 1 - tensordict.ndim),
                done_mask.shape[-1],
            )
            done_mask_expand = expand_as_right(done_mask_expand, data)
            data = data.permute(
                *range(0, data.ndim + self.dim - 1),
                -1,
                *range(data.ndim + self.dim - 1, data.ndim - 1),
            )
            done_mask_expand = done_mask_expand.permute(
                *range(0, done_mask_expand.ndim + self.dim - 1),
                -1,
                *range(done_mask_expand.ndim + self.dim - 1, done_mask_expand.ndim - 1),
            )
            if self.padding != "same":
                data = torch.where(done_mask_expand, self.padding_value, data)
            else:
                # TODO: This is a pretty bad implementation, could be
                # made more efficient but it works!
                reset_any = reset.any(-1, False)
                reset_vals = list(data_orig[reset_any].unbind(0))
                j_ = float("inf")
                reps = []
                d = data.ndim + self.dim - 1
                n_feat = data.shape[data.ndim + self.dim :].numel()
                for j in done_mask_expand.flatten(d, -1).sum(-1).view(-1) // n_feat:
                    if j > j_:
                        reset_vals = reset_vals[1:]
                    reps.extend([reset_vals[0]] * int(j))
                    j_ = j
                reps = torch.stack(reps)
                data = torch.masked_scatter(data, done_mask_expand, reps.reshape(-1))

            if first_val is not None:
                # Aggregate reset along last dim
                reset_any = reset.any(-1, False)
                rexp = expand_right(
                    reset_any, (*reset_any.shape, *data.shape[data.ndim + self.dim :])
                )
                rexp = torch.cat(
                    [
                        torch.zeros_like(
                            data0[0].repeat_interleave(
                                len(data0), dim=tensordict.ndim - 1
                            ),
                            dtype=torch.bool,
                        ),
                        rexp,
                    ],
                    tensordict.ndim - 1,
                )
                rexp = rexp.unfold(tensordict.ndim - 1, self.N, 1)
                rexp_orig = rexp
                rexp = torch.cat([rexp[..., 1:], torch.zeros_like(rexp[..., -1:])], -1)
                if self.padding == "same":
                    rexp_orig = rexp_orig.flip(-1).cumsum(-1).flip(-1).bool()
                    rexp = rexp.flip(-1).cumsum(-1).flip(-1).bool()
                rexp_orig = torch.cat(
                    [torch.zeros_like(rexp_orig[..., -1:]), rexp_orig[..., 1:]], -1
                )
                rexp = rexp.permute(
                    *range(0, rexp.ndim + self.dim - 1),
                    -1,
                    *range(rexp.ndim + self.dim - 1, rexp.ndim - 1),
                )
                rexp_orig = rexp_orig.permute(
                    *range(0, rexp_orig.ndim + self.dim - 1),
                    -1,
                    *range(rexp_orig.ndim + self.dim - 1, rexp_orig.ndim - 1),
                )
                data[rexp] = first_val[rexp_orig]
            data = data.flatten(data.ndim + self.dim - 1, data.ndim + self.dim)
            tensordict.set(out_key, data)
        if tensordict_orig is not tensordict:
            tensordict_orig = tensordict.transpose(tensordict.ndim - 1, i)
        return tensordict_orig

    def __repr__(self) -> str:
        return (
            f"{self.__class__.__name__}(N={self.N}, dim"
            f"={self.dim}, keys={self.in_keys})"
        )


class RewardScaling(Transform):
    """Affine transform of the reward.

     The reward is transformed according to:

    .. math::
        reward = reward * scale + loc

    Args:
        loc (number or torch.Tensor): location of the affine transform
        scale (number or torch.Tensor): scale of the affine transform
        standard_normal (bool, optional): if ``True``, the transform will be

            .. math::
                reward = (reward-loc)/scale

            as it is done for standardization. Default is `False`.
    """

    def __init__(
        self,
        loc: Union[float, torch.Tensor],
        scale: Union[float, torch.Tensor],
        in_keys: Sequence[NestedKey] | None = None,
        out_keys: Sequence[NestedKey] | None = None,
        standard_normal: bool = False,
    ):
        if in_keys is None:
            in_keys = ["reward"]
        if out_keys is None:
            out_keys = copy(in_keys)

        super().__init__(in_keys=in_keys, out_keys=out_keys)
        if not isinstance(standard_normal, torch.Tensor):
            standard_normal = torch.tensor(standard_normal)
        self.register_buffer("standard_normal", standard_normal)

        if not isinstance(loc, torch.Tensor):
            loc = torch.tensor(loc)
        if not isinstance(scale, torch.Tensor):
            scale = torch.tensor(scale)

        self.register_buffer("loc", loc)
        self.register_buffer("scale", scale.clamp_min(1e-6))

    def _apply_transform(self, reward: torch.Tensor) -> torch.Tensor:
        if self.standard_normal:
            loc = self.loc
            scale = self.scale
            reward = (reward - loc) / scale
            return reward
        else:
            scale = self.scale
            loc = self.loc
            reward = reward * scale + loc
            return reward

    @_apply_to_composite
    def transform_reward_spec(self, reward_spec: TensorSpec) -> TensorSpec:
        if isinstance(reward_spec, UnboundedContinuousTensorSpec):
            return reward_spec
        else:
            raise NotImplementedError(
                f"{self.__class__.__name__}.transform_reward_spec not "
                f"implemented for tensor spec of type"
                f" {type(reward_spec).__name__}"
            )

    def __repr__(self) -> str:
        return (
            f"{self.__class__.__name__}("
            f"loc={self.loc.item():4.4f}, scale={self.scale.item():4.4f}, "
            f"keys={self.in_keys})"
        )


class FiniteTensorDictCheck(Transform):
    """This transform will check that all the items of the tensordict are finite, and raise an exception if they are not."""

    def __init__(self):
        super().__init__(in_keys=[])

    def _call(self, tensordict: TensorDictBase) -> TensorDictBase:
        tensordict.apply(check_finite, filter_empty=True)
        return tensordict

    def _reset(
        self, tensordict: TensorDictBase, tensordict_reset: TensorDictBase
    ) -> TensorDictBase:
        tensordict_reset = self._call(tensordict_reset)
        return tensordict_reset

    forward = _call


class DTypeCastTransform(Transform):
    """Casts one dtype to another for selected keys.

    Depending on whether the ``in_keys`` or ``in_keys_inv`` are provided
    during construction, the class behaviour will change:

      * If the keys are provided, those entries and those entries only will be
        transformed from ``dtype_in`` to ``dtype_out`` entries;
      * If the keys are not provided and the object is within an environment
        register of transforms, the input and output specs that have a dtype
        set to ``dtype_in`` will be used as in_keys_inv / in_keys respectively.
      * If the keys are not provided and the object is used without an
        environment, the ``forward`` / ``inverse`` pass will scan through the
        input tensordict for all ``dtype_in`` values and map them to a ``dtype_out``
        tensor. For large data structures, this can impact performance as this
        scanning doesn't come for free. The keys to be
        transformed will not be cached.
        Note that, in this case, the out_keys (resp.
        out_keys_inv) cannot be passed as the order on which the keys are processed
        cannot be anticipated precisely.

    Args:
        dtype_in (torch.dtype): the input dtype (from the env).
        dtype_out (torch.dtype): the output dtype (for model training).
        in_keys (sequence of NestedKey, optional): list of ``dtype_in`` keys to be converted to
            ``dtype_out`` before being exposed to external objects and functions.
        out_keys (sequence of NestedKey, optional): list of destination keys.
            Defaults to ``in_keys`` if not provided.
        in_keys_inv (sequence of NestedKey, optional): list of ``dtype_out`` keys to be converted to
            ``dtype_in`` before being passed to the contained base_env or storage.
        out_keys_inv (sequence of NestedKey, optional): list of destination keys for inverse
            transform.
            Defaults to ``in_keys_inv`` if not provided.

    Examples:
        >>> td = TensorDict(
        ...     {'obs': torch.ones(1, dtype=torch.double),
        ...     'not_transformed': torch.ones(1, dtype=torch.double),
        ... }, [])
        >>> transform = DTypeCastTransform(torch.double, torch.float, in_keys=["obs"])
        >>> _ = transform(td)
        >>> print(td.get("obs").dtype)
        torch.float32
        >>> print(td.get("not_transformed").dtype)
        torch.float64

    In "automatic" mode, all float64 entries are transformed:

    Examples:
        >>> td = TensorDict(
        ...     {'obs': torch.ones(1, dtype=torch.double),
        ...     'not_transformed': torch.ones(1, dtype=torch.double),
        ... }, [])
        >>> transform = DTypeCastTransform(torch.double, torch.float)
        >>> _ = transform(td)
        >>> print(td.get("obs").dtype)
        torch.float32
        >>> print(td.get("not_transformed").dtype)
        torch.float32

    The same behaviour is the rule when environments are constructedw without
    specifying the transform keys:

    Examples:
        >>> class MyEnv(EnvBase):
        ...     def __init__(self):
        ...         super().__init__()
        ...         self.observation_spec = CompositeSpec(obs=UnboundedContinuousTensorSpec((), dtype=torch.float64))
        ...         self.action_spec = UnboundedContinuousTensorSpec((), dtype=torch.float64)
        ...         self.reward_spec = UnboundedContinuousTensorSpec((1,), dtype=torch.float64)
        ...         self.done_spec = UnboundedContinuousTensorSpec((1,), dtype=torch.bool)
        ...     def _reset(self, data=None):
        ...         return TensorDict({"done": torch.zeros((1,), dtype=torch.bool), **self.observation_spec.rand()}, [])
        ...     def _step(self, data):
        ...         assert data["action"].dtype == torch.float64
        ...         reward = self.reward_spec.rand()
        ...         done = torch.zeros((1,), dtype=torch.bool)
        ...         obs = self.observation_spec.rand()
        ...         assert reward.dtype == torch.float64
        ...         assert obs["obs"].dtype == torch.float64
        ...         return obs.empty().set("next", obs.update({"reward": reward, "done": done}))
        ...     def _set_seed(self, seed):
        ...         pass
        >>> env = TransformedEnv(MyEnv(), DTypeCastTransform(torch.double, torch.float))
        >>> assert env.action_spec.dtype == torch.float32
        >>> assert env.observation_spec["obs"].dtype == torch.float32
        >>> assert env.reward_spec.dtype == torch.float32, env.reward_spec.dtype
        >>> print(env.rollout(2))
        TensorDict(
            fields={
                action: Tensor(shape=torch.Size([2]), device=cpu, dtype=torch.float32, is_shared=False),
                done: Tensor(shape=torch.Size([2, 1]), device=cpu, dtype=torch.bool, is_shared=False),
                next: TensorDict(
                    fields={
                        done: Tensor(shape=torch.Size([2, 1]), device=cpu, dtype=torch.bool, is_shared=False),
                        obs: Tensor(shape=torch.Size([2]), device=cpu, dtype=torch.float32, is_shared=False),
                        reward: Tensor(shape=torch.Size([2, 1]), device=cpu, dtype=torch.float32, is_shared=False)},
                    batch_size=torch.Size([2]),
                    device=cpu,
                    is_shared=False),
                obs: Tensor(shape=torch.Size([2]), device=cpu, dtype=torch.float32, is_shared=False)},
            batch_size=torch.Size([2]),
            device=cpu,
            is_shared=False)
        >>> assert env.transform.in_keys == ["obs", "reward"]
        >>> assert env.transform.in_keys_inv == ["action"]

    """

    invertible = True

    def __init__(
        self,
        dtype_in: torch.dtype,
        dtype_out: torch.dtype,
        in_keys: Sequence[NestedKey] | None = None,
        out_keys: Sequence[NestedKey] | None = None,
        in_keys_inv: Sequence[NestedKey] | None = None,
        out_keys_inv: Sequence[NestedKey] | None = None,
    ):
        if in_keys is not None and in_keys_inv is None:
            warnings.warn(
                "in_keys have been provided but not in_keys_inv. From v0.5, "
                "this will result in in_keys_inv being an empty list whereas "
                "now the input keys are retrieved automatically. "
                "To silence this warning, pass the (possibly empty) "
                "list of in_keys_inv.",
                category=DeprecationWarning,
            )

        self.dtype_in = dtype_in
        self.dtype_out = dtype_out
        super().__init__(
            in_keys=in_keys,
            out_keys=out_keys,
            in_keys_inv=in_keys_inv,
            out_keys_inv=out_keys_inv,
        )

    @property
    def in_keys(self):
        in_keys = self.__dict__.get("_in_keys", None)
        if in_keys is None:
            parent = self.parent
            if parent is None:
                # in_keys=None means all entries of dtype_in will be mapped to dtype_out
                return None
            in_keys = []
            for key, spec in parent.observation_spec.items(True, True):
                if spec.dtype == self.dtype_in:
                    in_keys.append(unravel_key(key))
            for key, spec in parent.full_reward_spec.items(True, True):
                if spec.dtype == self.dtype_in:
                    in_keys.append(unravel_key(key))
            self._in_keys = in_keys
            if self.__dict__.get("_out_keys", None) is None:
                self.out_keys = copy(in_keys)
        return in_keys

    @in_keys.setter
    def in_keys(self, value):
        if value is not None:
            if isinstance(value, (str, tuple)):
                value = [value]
            value = [unravel_key(val) for val in value]
        self._in_keys = value

    @property
    def out_keys(self):
        out_keys = self.__dict__.get("_out_keys", None)
        if out_keys is None:
            out_keys = self._out_keys = copy(self.in_keys)
        return out_keys

    @out_keys.setter
    def out_keys(self, value):
        if value is not None:
            if isinstance(value, (str, tuple)):
                value = [value]
            value = [unravel_key(val) for val in value]
        self._out_keys = value

    @property
    def in_keys_inv(self):
        in_keys_inv = self.__dict__.get("_in_keys_inv", None)
        if in_keys_inv is None:
            parent = self.parent
            if parent is None:
                # in_keys_inv=None means all entries of dtype_out will be mapped to dtype_in
                return None
            in_keys_inv = []
            for key, spec in parent.full_action_spec.items(True, True):
                if spec.dtype == self.dtype_in:
                    in_keys_inv.append(unravel_key(key))
            for key, spec in parent.full_state_spec.items(True, True):
                if spec.dtype == self.dtype_in:
                    in_keys_inv.append(unravel_key(key))
            self._in_keys_inv = in_keys_inv
            if self.__dict__.get("_out_keys_inv", None) is None:
                self.out_keys_inv = copy(in_keys_inv)
        return in_keys_inv

    @in_keys_inv.setter
    def in_keys_inv(self, value):
        if value is not None:
            if isinstance(value, (str, tuple)):
                value = [value]
            value = [unravel_key(val) for val in value]
        self._in_keys_inv = value

    @property
    def out_keys_inv(self):
        out_keys_inv = self.__dict__.get("_out_keys_inv", None)
        if out_keys_inv is None:
            out_keys_inv = self._out_keys_inv = copy(self.in_keys_inv)
        return out_keys_inv

    @out_keys_inv.setter
    def out_keys_inv(self, value):
        if value is not None:
            if isinstance(value, (str, tuple)):
                value = [value]
            value = [unravel_key(val) for val in value]
        self._out_keys_inv = value

    @dispatch(source="in_keys", dest="out_keys")
    def forward(self, tensordict: TensorDictBase) -> TensorDictBase:
        """Reads the input tensordict, and for the selected keys, applies the transform."""
        in_keys = self.in_keys
        out_keys = self.out_keys
        if in_keys is None:
            if out_keys is not None:
                raise ValueError(
                    "in_keys wasn't provided and couldn't be retrieved. However, "
                    "out_keys was passed to the constructor. Since the order of the "
                    "entries mapped from dtype_in to dtype_out cannot be guaranteed, "
                    "this functionality is not covered. Consider passing the in_keys "
                    "or not passing any out_keys."
                )
            for in_key, item in list(tensordict.items(True, True)):
                if item.dtype == self.dtype_in:
                    item = self._apply_transform(item)
                    tensordict.set(in_key, item)
        else:
            # we made sure that if in_keys is not None, out_keys is not None either
            for in_key, out_key in zip(in_keys, out_keys):
                item = self._apply_transform(tensordict.get(in_key))
                tensordict.set(out_key, item)
        return tensordict

    def _inv_call(self, tensordict: TensorDictBase) -> TensorDictBase:
        in_keys_inv = self.in_keys_inv
        out_keys_inv = self.out_keys_inv
        if in_keys_inv is None:
            if out_keys_inv is not None:
                raise ValueError(
                    "in_keys_inv wasn't provided and couldn't be retrieved. However, "
                    "out_keys_inv was passed to the constructor. Since the order of the "
                    "entries mapped from dtype_in to dtype_out cannot be guaranteed, "
                    "this functionality is not covered. Consider passing the in_keys_inv "
                    "or not passing any out_keys_inv."
                )
            for in_key_inv, item in list(tensordict.items(True, True)):
                if item.dtype == self.dtype_out:
                    item = self._inv_apply_transform(item)
                    tensordict.set(in_key_inv, item)
            return tensordict
        else:
            return super()._inv_call(tensordict)

    def _reset(
        self, tensordict: TensorDictBase, tensordict_reset: TensorDictBase
    ) -> TensorDictBase:
        with _set_missing_tolerance(self, True):
            tensordict_reset = self._call(tensordict_reset)
        return tensordict_reset

    def _apply_transform(self, obs: torch.Tensor) -> torch.Tensor:
        return obs.to(self.dtype_out)

    def _inv_apply_transform(self, state: torch.Tensor) -> torch.Tensor:
        return state.to(self.dtype_in)

    def _transform_spec(self, spec: TensorSpec) -> None:
        if isinstance(spec, CompositeSpec):
            for key in spec:
                self._transform_spec(spec[key])
        else:
            spec = spec.clone()
            spec.dtype = self.dtype_out
            space = spec.space
            if isinstance(space, ContinuousBox):
                space.low = space.low.to(self.dtype_out)
                space.high = space.high.to(self.dtype_out)
        return spec

    def transform_input_spec(self, input_spec: TensorSpec) -> TensorSpec:
        full_action_spec = input_spec["full_action_spec"]
        full_state_spec = input_spec["full_state_spec"]
        # if this method is called, then it must have a parent and in_keys_inv will be defined
        if self.in_keys_inv is None:
            raise NotImplementedError(
                f"Calling transform_input_spec without a parent environment isn't supported yet for {type(self)}."
            )
        for in_key_inv, out_key_inv in zip(self.in_keys_inv, self.out_keys_inv):
            if in_key_inv in full_action_spec.keys(True):
                _spec = full_action_spec[in_key_inv]
                target = "action"
            elif in_key_inv in full_state_spec.keys(True):
                _spec = full_state_spec[in_key_inv]
                target = "state"
            else:
                raise KeyError(
                    f"Key {in_key_inv} not found in state_spec and action_spec."
                )
            if _spec.dtype != self.dtype_in:
                raise TypeError(
                    f"input_spec[{in_key_inv}].dtype is not {self.dtype_in}: {in_key_inv.dtype}"
                )
            _spec = self._transform_spec(_spec)
            if target == "action":
                full_action_spec[out_key_inv] = _spec
            elif target == "state":
                full_state_spec[out_key_inv] = _spec
            else:
                # unreachable
                raise RuntimeError
        return input_spec

    def transform_output_spec(self, output_spec: CompositeSpec) -> CompositeSpec:
        if self.in_keys is None:
            raise NotImplementedError(
                f"Calling transform_reward_spec without a parent environment isn't supported yet for {type(self)}."
            )
        full_reward_spec = output_spec["full_reward_spec"]
        full_observation_spec = output_spec["full_observation_spec"]
        for reward_key, reward_spec in list(full_reward_spec.items(True, True)):
            # find out_key that match the in_key
            for in_key, out_key in zip(self.in_keys, self.out_keys):
                if reward_key == in_key:
                    if reward_spec.dtype != self.dtype_in:
                        raise TypeError(f"reward_spec.dtype is not {self.dtype_in}")
                    full_reward_spec[out_key] = self._transform_spec(reward_spec)
        output_spec["full_observation_spec"] = self.transform_observation_spec(
            full_observation_spec
        )
        return output_spec

    def transform_observation_spec(self, observation_spec):
        full_observation_spec = observation_spec
        for observation_key, observation_spec in list(
            full_observation_spec.items(True, True)
        ):
            # find out_key that match the in_key
            for in_key, out_key in zip(self.in_keys, self.out_keys):
                if observation_key == in_key:
                    if observation_spec.dtype != self.dtype_in:
                        raise TypeError(
                            f"observation_spec.dtype is not {self.dtype_in}"
                        )
                    full_observation_spec[out_key] = self._transform_spec(
                        observation_spec
                    )
        return full_observation_spec

    def __repr__(self) -> str:
        s = (
            f"{self.__class__.__name__}(in_keys={self.in_keys}, out_keys={self.out_keys}, "
            f"in_keys_inv={self.in_keys_inv}, out_keys_inv={self.out_keys_inv})"
        )
        return s


class DoubleToFloat(DTypeCastTransform):
    """Casts one dtype to another for selected keys.

    Depending on whether the ``in_keys`` or ``in_keys_inv`` are provided
    during construction, the class behaviour will change:

      * If the keys are provided, those entries and those entries only will be
        transformed from ``float64`` to ``float32`` entries;
      * If the keys are not provided and the object is within an environment
        register of transforms, the input and output specs that have a dtype
        set to ``float64`` will be used as in_keys_inv / in_keys respectively.
      * If the keys are not provided and the object is used without an
        environment, the ``forward`` / ``inverse`` pass will scan through the
        input tensordict for all float64 values and map them to a float32
        tensor. For large data structures, this can impact performance as this
        scanning doesn't come for free. The keys to be
        transformed will not be cached.
        Note that, in this case, the out_keys (resp.
        out_keys_inv) cannot be passed as the order on which the keys are processed
        cannot be anticipated precisely.

    Args:
        in_keys (sequence of NestedKey, optional): list of double keys to be converted to
            float before being exposed to external objects and functions.
        out_keys (sequence of NestedKey, optional): list of destination keys.
            Defaults to ``in_keys`` if not provided.
        in_keys_inv (sequence of NestedKey, optional): list of float keys to be converted to
            double before being passed to the contained base_env or storage.
        out_keys_inv (sequence of NestedKey, optional): list of destination keys for inverse
            transform.
            Defaults to ``in_keys_inv`` if not provided.

    Examples:
        >>> td = TensorDict(
        ...     {'obs': torch.ones(1, dtype=torch.double),
        ...     'not_transformed': torch.ones(1, dtype=torch.double),
        ... }, [])
        >>> transform = DoubleToFloat(in_keys=["obs"])
        >>> _ = transform(td)
        >>> print(td.get("obs").dtype)
        torch.float32
        >>> print(td.get("not_transformed").dtype)
        torch.float64

    In "automatic" mode, all float64 entries are transformed:

    Examples:
        >>> td = TensorDict(
        ...     {'obs': torch.ones(1, dtype=torch.double),
        ...     'not_transformed': torch.ones(1, dtype=torch.double),
        ... }, [])
        >>> transform = DoubleToFloat()
        >>> _ = transform(td)
        >>> print(td.get("obs").dtype)
        torch.float32
        >>> print(td.get("not_transformed").dtype)
        torch.float32

    The same behaviour is the rule when environments are constructedw without
    specifying the transform keys:

    Examples:
        >>> class MyEnv(EnvBase):
        ...     def __init__(self):
        ...         super().__init__()
        ...         self.observation_spec = CompositeSpec(obs=UnboundedContinuousTensorSpec((), dtype=torch.float64))
        ...         self.action_spec = UnboundedContinuousTensorSpec((), dtype=torch.float64)
        ...         self.reward_spec = UnboundedContinuousTensorSpec((1,), dtype=torch.float64)
        ...         self.done_spec = UnboundedContinuousTensorSpec((1,), dtype=torch.bool)
        ...     def _reset(self, data=None):
        ...         return TensorDict({"done": torch.zeros((1,), dtype=torch.bool), **self.observation_spec.rand()}, [])
        ...     def _step(self, data):
        ...         assert data["action"].dtype == torch.float64
        ...         reward = self.reward_spec.rand()
        ...         done = torch.zeros((1,), dtype=torch.bool)
        ...         obs = self.observation_spec.rand()
        ...         assert reward.dtype == torch.float64
        ...         assert obs["obs"].dtype == torch.float64
        ...         return obs.empty().set("next", obs.update({"reward": reward, "done": done}))
        ...     def _set_seed(self, seed):
        ...         pass
        >>> env = TransformedEnv(MyEnv(), DoubleToFloat())
        >>> assert env.action_spec.dtype == torch.float32
        >>> assert env.observation_spec["obs"].dtype == torch.float32
        >>> assert env.reward_spec.dtype == torch.float32, env.reward_spec.dtype
        >>> print(env.rollout(2))
        TensorDict(
            fields={
                action: Tensor(shape=torch.Size([2]), device=cpu, dtype=torch.float32, is_shared=False),
                done: Tensor(shape=torch.Size([2, 1]), device=cpu, dtype=torch.bool, is_shared=False),
                next: TensorDict(
                    fields={
                        done: Tensor(shape=torch.Size([2, 1]), device=cpu, dtype=torch.bool, is_shared=False),
                        obs: Tensor(shape=torch.Size([2]), device=cpu, dtype=torch.float32, is_shared=False),
                        reward: Tensor(shape=torch.Size([2, 1]), device=cpu, dtype=torch.float32, is_shared=False)},
                    batch_size=torch.Size([2]),
                    device=cpu,
                    is_shared=False),
                obs: Tensor(shape=torch.Size([2]), device=cpu, dtype=torch.float32, is_shared=False)},
            batch_size=torch.Size([2]),
            device=cpu,
            is_shared=False)
        >>> assert env.transform.in_keys == ["obs", "reward"]
        >>> assert env.transform.in_keys_inv == ["action"]

    """

    invertible = True

    def __init__(
        self,
        in_keys: Sequence[NestedKey] | None = None,
        out_keys: Sequence[NestedKey] | None = None,
        in_keys_inv: Sequence[NestedKey] | None = None,
        out_keys_inv: Sequence[NestedKey] | None = None,
    ):
        super().__init__(
            dtype_in=torch.double,
            dtype_out=torch.float,
            in_keys=in_keys,
            in_keys_inv=in_keys_inv,
            out_keys=out_keys,
            out_keys_inv=out_keys_inv,
        )


class DeviceCastTransform(Transform):
    """Moves data from one device to another.

    Args:
        device (torch.device or equivalent): the destination device.
        orig_device (torch.device or equivalent): the origin device. If not specified and
            a parent environment exists, it it retrieved from it. In all other cases,
            it remains unspecified.

    Examples:
        >>> td = TensorDict(
        ...     {'obs': torch.ones(1, dtype=torch.double),
        ... }, [], device="cpu:0")
        >>> transform = DeviceCastTransform(device=torch.device("cpu:2"))
        >>> td = transform(td)
        >>> print(td.device)
        cpu:2

    """

    invertible = True

    def __init__(
        self,
        device,
        orig_device=None,
        *,
        in_keys=None,
        out_keys=None,
        in_keys_inv=None,
        out_keys_inv=None,
    ):
        device = self.device = torch.device(device)
        self.orig_device = (
            torch.device(orig_device) if orig_device is not None else orig_device
        )
        super().__init__(
            in_keys=in_keys,
            out_keys=out_keys,
            in_keys_inv=in_keys_inv,
            out_keys_inv=out_keys_inv,
        )
        self._map_env_device = not self.in_keys and not self.in_keys_inv

        self._rename_keys = self.in_keys != self.out_keys
        self._rename_keys_inv = self.in_keys_inv != self.out_keys_inv

        if device.type != "cuda":
            if torch.cuda.is_available():
                self._sync_device = torch.cuda.synchronize
            elif torch.backends.mps.is_available():
                self._sync_device = torch.mps.synchronize
            elif device.type == "cpu":
                self._sync_device = _do_nothing
        else:
            self._sync_device = _do_nothing

    def set_container(self, container: Union[Transform, EnvBase]) -> None:
        if self.orig_device is None:
            if isinstance(container, EnvBase):
                device = container.device
            else:
                parent = container.parent
                if parent is not None:
                    device = parent.device
                else:
                    device = torch.device("cpu")
            self.orig_device = device
        return super().set_container(container)

    def _to(self, name, tensor):
        if name in self.in_keys:
            return tensor.to(self.device, non_blocking=True)
        return tensor

    def _to_inv(self, name, tensor, device):
        if name in self.in_keys_inv:
            return tensor.to(device, non_blocking=True)
        return tensor

    @dispatch(source="in_keys", dest="out_keys")
    def forward(self, tensordict: TensorDictBase) -> TensorDictBase:
        if self._map_env_device:
            result = tensordict.to(self.device, non_blocking=True)
            self._sync_device()
            return result
        tensordict_t = tensordict.named_apply(self._to, nested_keys=True, device=None)
        if self._rename_keys:
            for in_key, out_key in zip(self.in_keys, self.out_keys):
                if out_key != in_key:
                    tensordict_t.rename_key_(in_key, out_key)
                    tensordict_t.set(in_key, tensordict.get(in_key))
        self._sync_device()
        return tensordict_t

    def _call(self, tensordict: TensorDictBase) -> TensorDictBase:
        if self._map_env_device:
            result = tensordict.to(self.device, non_blocking=True)
            self._sync_device()
            return result
        tensordict_t = tensordict.named_apply(self._to, nested_keys=True, device=None)
        if self._rename_keys:
            for in_key, out_key in zip(self.in_keys, self.out_keys):
                if out_key != in_key:
                    tensordict_t.rename_key_(in_key, out_key)
                    tensordict_t.set(in_key, tensordict.get(in_key))
        self._sync_device()
        return tensordict_t

    def _reset(
        self, tensordict: TensorDictBase, tensordict_reset: TensorDictBase
    ) -> TensorDictBase:
        tensordict_reset = self._call(tensordict_reset)
        return tensordict_reset

    def _inv_call(self, tensordict: TensorDictBase) -> TensorDictBase:
        parent = self.parent
        device = self.orig_device if parent is None else parent.device
        if device is None:
            return tensordict
        if self._map_env_device:
            result = tensordict.to(device, non_blocking=True)
            self._sync_orig_device()
            return result
        tensordict_t = tensordict.named_apply(
            functools.partial(self._to_inv, device=device),
            nested_keys=True,
            device=None,
        )
        if self._rename_keys_inv:
            for in_key, out_key in zip(self.in_keys_inv, self.out_keys_inv):
                if out_key != in_key:
                    tensordict_t.rename_key_(in_key, out_key)
                    tensordict_t.set(in_key, tensordict.get(in_key))
        self._sync_orig_device()
        return tensordict_t

    @property
    def _sync_orig_device(self):
        sync_func = self.__dict__.get("_sync_orig_device_val", None)
        if sync_func is None:
            parent = self.parent
            device = self.orig_device if parent is None else parent.device
            if device.type != "cuda":
                if torch.cuda.is_available():
                    self._sync_orig_device_val = torch.cuda.synchronize
                elif torch.backends.mps.is_available():
                    self._sync_orig_device_val = torch.mps.synchronize
                elif device.type == "cpu":
                    self._sync_orig_device_val = _do_nothing
            else:
                self._sync_orig_device_val = _do_nothing
            return self._sync_orig_device
        return sync_func

    def transform_input_spec(self, input_spec: CompositeSpec) -> CompositeSpec:
        if self._map_env_device:
            return input_spec.to(self.device)
        else:
            return super().transform_input_spec(input_spec)

    def transform_action_spec(self, full_action_spec: CompositeSpec) -> CompositeSpec:
        full_action_spec = full_action_spec.clear_device_()
        for in_key, out_key in zip(self.in_keys_inv, self.out_keys_inv):
            if in_key not in full_action_spec.keys(True, True):
                continue
            full_action_spec[out_key] = full_action_spec[in_key].to(self.device)
        return full_action_spec

    def transform_state_spec(self, full_state_spec: CompositeSpec) -> CompositeSpec:
        full_state_spec = full_state_spec.clear_device_()
        for in_key, out_key in zip(self.in_keys_inv, self.out_keys_inv):
            if in_key not in full_state_spec.keys(True, True):
                continue
            full_state_spec[out_key] = full_state_spec[in_key].to(self.device)
        return full_state_spec

    def transform_output_spec(self, output_spec: CompositeSpec) -> CompositeSpec:
        if self._map_env_device:
            return output_spec.to(self.device)
        else:
            return super().transform_output_spec(output_spec)

    def transform_observation_spec(
        self, observation_spec: CompositeSpec
    ) -> CompositeSpec:
        observation_spec = observation_spec.clear_device_()
        for in_key, out_key in zip(self.in_keys, self.out_keys):
            if in_key not in observation_spec.keys(True, True):
                continue
            observation_spec[out_key] = observation_spec[in_key].to(self.device)
        return observation_spec

    def transform_done_spec(self, full_done_spec: CompositeSpec) -> CompositeSpec:
        full_done_spec = full_done_spec.clear_device_()
        for in_key, out_key in zip(self.in_keys, self.out_keys):
            if in_key not in full_done_spec.keys(True, True):
                continue
            full_done_spec[out_key] = full_done_spec[in_key].to(self.device)
        return full_done_spec

    def transform_reward_spec(self, full_reward_spec: CompositeSpec) -> CompositeSpec:
        full_reward_spec = full_reward_spec.clear_device_()
        for in_key, out_key in zip(self.in_keys, self.out_keys):
            if in_key not in full_reward_spec.keys(True, True):
                continue
            full_reward_spec[out_key] = full_reward_spec[in_key].to(self.device)
        return full_reward_spec

    def transform_env_device(self, device):
        if self._map_env_device:
            return self.device
        # In all other cases the device is not defined
        return None

    def __repr__(self) -> str:
        if self._map_env_device:
            return f"{self.__class__.__name__}(device={self.device}, orig_device={self.orig_device})"
        device = indent(4 * " ", f"device={self.device}")
        orig_device = indent(4 * " ", f"orig_device={self.orig_device}")
        in_keys = indent(4 * " ", f"in_keys={self.in_keys}")
        out_keys = indent(4 * " ", f"out_keys={self.out_keys}")
        in_keys_inv = indent(4 * " ", f"in_keys_inv={self.in_keys_inv}")
        out_keys_inv = indent(4 * " ", f"out_keys_inv={self.out_keys_inv}")
        return f"{self.__class__.__name__}(\n{device},\n{orig_device},\n{in_keys},\n{out_keys},\n{in_keys_inv},\n{out_keys_inv})"


class CatTensors(Transform):
    """Concatenates several keys in a single tensor.

    This is especially useful if multiple keys describe a single state (e.g.
    "observation_position" and
    "observation_velocity")

    Args:
        in_keys (sequence of NestedKey): keys to be concatenated. If `None` (or not provided)
            the keys will be retrieved from the parent environment the first time
            the transform is used. This behaviour will only work if a parent is set.
        out_key (NestedKey): key of the resulting tensor.
        dim (int, optional): dimension along which the concatenation will occur.
            Default is ``-1``.

    Keyword Args:
        del_keys (bool, optional): if ``True``, the input values will be deleted after
            concatenation. Default is ``True``.
        unsqueeze_if_oor (bool, optional): if ``True``, CatTensor will check that
            the dimension indicated exist for the tensors to concatenate. If not,
            the tensors will be unsqueezed along that dimension.
            Default is ``False``.
        sort (bool, optional): if ``True``, the keys will be sorted in the
            transform. Otherwise, the order provided by the user will prevail.
            Defaults to ``True``.

    Examples:
        >>> transform = CatTensors(in_keys=["key1", "key2"])
        >>> td = TensorDict({"key1": torch.zeros(1, 1),
        ...     "key2": torch.ones(1, 1)}, [1])
        >>> _ = transform(td)
        >>> print(td.get("observation_vector"))
        tensor([[0., 1.]])
        >>> transform = CatTensors(in_keys=["key1", "key2"], dim=-2, unsqueeze_if_oor=True)
        >>> td = TensorDict({"key1": torch.zeros(1),
        ...     "key2": torch.ones(1)}, [])
        >>> _ = transform(td)
        >>> print(td.get("observation_vector").shape)
        torch.Size([2, 1])

    """

    invertible = False

    def __init__(
        self,
        in_keys: Sequence[NestedKey] | None = None,
        out_key: NestedKey = "observation_vector",
        dim: int = -1,
        *,
        del_keys: bool = True,
        unsqueeze_if_oor: bool = False,
        sort: bool = True,
    ):
        self._initialized = in_keys is not None
        if not self._initialized:
            if dim != -1:
                raise ValueError(
                    "Lazy call to CatTensors is only supported when `dim=-1`."
                )
        elif sort:
            in_keys = sorted(in_keys, key=_sort_keys)
        if not isinstance(out_key, (str, tuple)):
            raise Exception("CatTensors requires out_key to be of type NestedKey")
        super(CatTensors, self).__init__(in_keys=in_keys, out_keys=[out_key])
        self.dim = dim
        self._del_keys = del_keys
        self._keys_to_exclude = None
        self.unsqueeze_if_oor = unsqueeze_if_oor

    @property
    def keys_to_exclude(self):
        if self._keys_to_exclude is None:
            self._keys_to_exclude = [
                key for key in self.in_keys if key != self.out_keys[0]
            ]
        return self._keys_to_exclude

    def _find_in_keys(self):
        """Gathers all the entries from observation spec which shape is 1d."""
        parent = self.parent
        obs_spec = parent.observation_spec
        in_keys = []
        for key, value in obs_spec.items(True, True):
            if len(value.shape) == 1:
                in_keys.append(key)
        return sorted(in_keys, key=_sort_keys)

    def _call(self, tensordict: TensorDictBase) -> TensorDictBase:
        if not self._initialized:
            self.in_keys = self._find_in_keys()
            self._initialized = True

        values = [tensordict.get(key, None) for key in self.in_keys]
        if any(value is None for value in values):
            raise Exception(
                f"CatTensor failed, as it expected input keys ="
                f" {sorted(self.in_keys, key=_sort_keys)} but got a TensorDict with keys"
                f" {sorted(tensordict.keys(include_nested=True), key=_sort_keys)}"
            )
        if self.unsqueeze_if_oor:
            pos_idx = self.dim > 0
            abs_idx = self.dim if pos_idx else -self.dim - 1
            values = [
                v
                if abs_idx < v.ndimension()
                else v.unsqueeze(0)
                if not pos_idx
                else v.unsqueeze(-1)
                for v in values
            ]

        out_tensor = torch.cat(values, dim=self.dim)
        tensordict.set(self.out_keys[0], out_tensor)
        if self._del_keys:
            tensordict.exclude(*self.keys_to_exclude, inplace=True)
        return tensordict

    forward = _call

    def _reset(
        self, tensordict: TensorDictBase, tensordict_reset: TensorDictBase
    ) -> TensorDictBase:
        with _set_missing_tolerance(self, True):
            tensordict_reset = self._call(tensordict_reset)
        return tensordict_reset

    def transform_observation_spec(self, observation_spec: TensorSpec) -> TensorSpec:
        if not self._initialized:
            self.in_keys = self._find_in_keys()
            self._initialized = True

        # check that all keys are in observation_spec
        if len(self.in_keys) > 1 and not isinstance(observation_spec, CompositeSpec):
            raise ValueError(
                "CatTensor cannot infer the output observation spec as there are multiple input keys but "
                "only one observation_spec."
            )

        if isinstance(observation_spec, CompositeSpec) and len(
            [key for key in self.in_keys if key not in observation_spec.keys(True)]
        ):
            raise ValueError(
                "CatTensor got a list of keys that does not match the keys in observation_spec. "
                "Make sure the environment has an observation_spec attribute that includes all the specs needed for CatTensor."
            )

        if not isinstance(observation_spec, CompositeSpec):
            # by def, there must be only one key
            return observation_spec

        keys = [key for key in observation_spec.keys(True, True) if key in self.in_keys]

        sum_shape = sum(
            [
                observation_spec[key].shape[self.dim]
                if observation_spec[key].shape
                else 1
                for key in keys
            ]
        )
        spec0 = observation_spec[keys[0]]
        out_key = self.out_keys[0]
        shape = list(spec0.shape)
        device = spec0.device
        shape[self.dim] = sum_shape
        shape = torch.Size(shape)
        observation_spec[out_key] = UnboundedContinuousTensorSpec(
            shape=shape,
            dtype=spec0.dtype,
            device=device,
        )
        if self._del_keys:
            for key in self.keys_to_exclude:
                if key in observation_spec.keys(True):
                    del observation_spec[key]
        return observation_spec

    def __repr__(self) -> str:
        return (
            f"{self.__class__.__name__}(in_keys={self.in_keys}, out_key"
            f"={self.out_keys[0]})"
        )


class DiscreteActionProjection(Transform):
    """Projects discrete actions from a high dimensional space to a low dimensional space.

    Given a discrete action (from 1 to N) encoded as a one-hot vector and a
    maximum action index num_actions (with num_actions < N), transforms the action such that
    action_out is at most num_actions.

    If the input action is > num_actions, it is being replaced by a random value
    between 0 and num_actions-1. Otherwise the same action is kept.
    This is intended to be used with policies applied over multiple discrete
    control environments with different action space.

    A call to DiscreteActionProjection.forward (eg from a replay buffer or in a
    sequence of nn.Modules) will call the transform num_actions_effective -> max_actions
    on the :obj:`"in_keys"`, whereas a call to _call will be ignored. Indeed,
    transformed envs are instructed to update the input keys only for the inner
    base_env, but the original input keys will remain unchanged.

    Args:
        num_actions_effective (int): max number of action considered.
        max_actions (int): maximum number of actions that this module can read.
        action_key (NestedKey, optional): key name of the action. Defaults to "action".
        include_forward (bool, optional): if ``True``, a call to forward will also
            map the action from one domain to the other when the module is called
            by a replay buffer or an nn.Module chain. Defaults to True.

    Examples:
        >>> torch.manual_seed(0)
        >>> N = 3
        >>> M = 2
        >>> action = torch.zeros(N, dtype=torch.long)
        >>> action[-1] = 1
        >>> td = TensorDict({"action": action}, [])
        >>> transform = DiscreteActionProjection(num_actions_effective=M, max_actions=N)
        >>> _ = transform.inv(td)
        >>> print(td.get("action"))
        tensor([1])
    """

    def __init__(
        self,
        num_actions_effective: int,
        max_actions: int,
        action_key: NestedKey = "action",
        include_forward: bool = True,
    ):
        in_keys_inv = [action_key]
        if include_forward:
            in_keys = in_keys_inv
        else:
            in_keys = []
        if in_keys_inv is None:
            in_keys_inv = []
        super().__init__(
            in_keys=in_keys,
            out_keys=copy(in_keys),
            in_keys_inv=in_keys_inv,
            out_keys_inv=copy(in_keys_inv),
        )
        self.num_actions_effective = num_actions_effective
        self.max_actions = max_actions
        if max_actions < num_actions_effective:
            raise RuntimeError(
                "The `max_actions` int must be greater or equal to `num_actions_effective`."
            )

    def _call(self, tensordict: TensorDictBase) -> TensorDictBase:
        # We don't do anything here because the action is modified by the inv
        # method but we don't need to map it back as it won't be updated in the original
        # tensordict
        return tensordict

    def _apply_transform(self, action: torch.Tensor) -> None:
        # We still need to code the forward transform for replay buffers and models
        action = action.argmax(-1)  # bool to int
        action = nn.functional.one_hot(action, self.max_actions)
        return action

    def _inv_apply_transform(self, action: torch.Tensor) -> torch.Tensor:
        if action.shape[-1] != self.max_actions:
            raise RuntimeError(
                f"action.shape[-1]={action.shape[-1]} must match self.max_actions={self.max_actions}."
            )
        action = action.long().argmax(-1)  # bool to int
        idx = action >= self.num_actions_effective
        if idx.any():
            action[idx] = torch.randint(self.num_actions_effective, (idx.sum(),))
        action = nn.functional.one_hot(action, self.num_actions_effective)
        return action

    def transform_input_spec(self, input_spec: CompositeSpec):
        input_spec = input_spec.clone()
        for key in input_spec["full_action_spec"].keys(True, True):
            key = ("full_action_spec", key)
            break
        else:
            raise KeyError("key not found in action_spec.")
        input_spec[key] = OneHotDiscreteTensorSpec(
            self.max_actions,
            shape=(*input_spec[key].shape[:-1], self.max_actions),
            device=input_spec.device,
            dtype=input_spec[key].dtype,
        )
        return input_spec

    def __repr__(self) -> str:
        return (
            f"{self.__class__.__name__}(num_actions_effective={self.num_actions_effective}, max_actions={self.max_actions}, "
            f"in_keys_inv={self.in_keys_inv})"
        )


class FrameSkipTransform(Transform):
    """A frame-skip transform.

    This transform applies the same action repeatedly in the parent environment,
    which improves stability on certain training sota-implementations.

    Args:
        frame_skip (int, optional): a positive integer representing the number
            of frames during which the same action must be applied.

    """

    def __init__(self, frame_skip: int = 1):
        super().__init__()
        if frame_skip < 1:
            raise ValueError("frame_skip should have a value greater or equal to one.")
        self.frame_skip = frame_skip

    def _step(
        self, tensordict: TensorDictBase, next_tensordict: TensorDictBase
    ) -> TensorDictBase:
        parent = self.parent
        if parent is None:
            raise RuntimeError("parent not found for FrameSkipTransform")
        reward_key = parent.reward_key
        reward = next_tensordict.get(reward_key)
        for _ in range(self.frame_skip - 1):
            next_tensordict = parent._step(tensordict)
            reward = reward + next_tensordict.get(reward_key)
        return next_tensordict.set(reward_key, reward)

    def forward(self, tensordict):
        raise RuntimeError(
            "FrameSkipTransform can only be used when appended to a transformed env."
        )


class NoopResetEnv(Transform):
    """Runs a series of random actions when an environment is reset.

    Args:
        env (EnvBase): env on which the random actions have to be
            performed. Can be the same env as the one provided to the
            TransformedEnv class
        noops (int, optional): upper-bound on the number of actions
            performed after reset. Default is `30`.
            If noops is too high such that it results in the env being
            done or truncated before the all the noops are applied,
            in multiple trials, the transform raises a RuntimeError.
        random (bool, optional): if False, the number of random ops will
            always be equal to the noops value. If True, the number of
            random actions will be randomly selected between 0 and noops.
            Default is `True`.

    """

    def __init__(self, noops: int = 30, random: bool = True):
        """Sample initial states by taking random number of no-ops on reset."""
        super().__init__()
        self.noops = noops
        self.random = random

    @property
    def base_env(self):
        return self.parent

    def _reset(
        self, tensordict: TensorDictBase, tensordict_reset: TensorDictBase
    ) -> TensorDictBase:
        """Do no-op action for a number of steps in [1, noop_max]."""
        parent = self.parent
        if parent is None:
            raise RuntimeError(
                "NoopResetEnv.parent not found. Make sure that the parent is set."
            )
        # Merge the two tensordicts
        tensordict = parent._reset_proc_data(tensordict.clone(False), tensordict_reset)
        # check that there is a single done state -- behaviour is undefined for multiple dones
        done_keys = parent.done_keys
        reward_key = parent.reward_key
        if parent.batch_size.numel() > 1:
            raise ValueError(
                "The parent environment batch-size is non-null. "
                "NoopResetEnv is designed to work on single env instances, as partial reset "
                "is currently not supported. If you feel like this is a missing feature, submit "
                "an issue on TorchRL github repo. "
                "In case you are trying to use NoopResetEnv over a batch of environments, know "
                "that you can have a transformed batch of transformed envs, such as: "
                "`TransformedEnv(ParallelEnv(3, lambda: TransformedEnv(MyEnv(), NoopResetEnv(3))), OtherTransform())`."
            )

        noops = (
            self.noops if not self.random else torch.randint(self.noops, (1,)).item()
        )

        trial = 0
        while trial <= _MAX_NOOPS_TRIALS:
            i = 0

            while i < noops:
                i += 1
                tensordict = parent.rand_step(tensordict)
                reset = False
                # if any of the done_keys is True, we break
                for done_key in done_keys:
                    done = tensordict.get(("next", done_key))
                    if done.numel() > 1:
                        raise ValueError(
                            f"{type(self)} only supports scalar done states."
                        )
                    if done:
                        reset = True
                        break
                tensordict = step_mdp(tensordict, exclude_done=False)
                if reset:
                    tensordict = parent.reset(tensordict.clone(False))
                    break
            else:
                break

            trial += 1

        else:
            raise RuntimeError(
                f"Parent env was repeatedly done or truncated"
                f" before the sampled number of noops (={noops}) could be applied. "
            )
        tensordict_reset = tensordict
        return tensordict_reset.exclude(reward_key, inplace=True)

    def __repr__(self) -> str:
        random = self.random
        noops = self.noops
        class_name = self.__class__.__name__
        return f"{class_name}(noops={noops}, random={random})"


class TensorDictPrimer(Transform):
    """A primer for TensorDict initialization at reset time.

    This transform will populate the tensordict at reset with values drawn from
    the relative tensorspecs provided at initialization.
    If the transform is used out of the env context (e.g. as an nn.Module or
    appended to a replay buffer), a call to `forward` will also populate the
    tensordict with the desired features.

    Args:
        primers (dict or CompositeSpec, optional): a dictionary containing
            key-spec pairs which will be used to populate the input tensordict.
            :class:`~torchrl.data.CompositeSpec` instances are supported too.
        random (bool, optional): if ``True``, the values will be drawn randomly from
            the TensorSpec domain (or a unit Gaussian if unbounded). Otherwise a fixed value will be assumed.
            Defaults to `False`.
        default_value (float, Callable, Dict[NestedKey, float], Dict[NestedKey, Callable], optional): If non-random
            filling is chosen, `default_value` will be used to populate the tensors. If `default_value` is a float,
            all elements of the tensors will be set to that value. If it is a callable, this callable is expected to
            return a tensor fitting the specs, and it will be used to generate the tensors. Finally, if `default_value`
            is a dictionary of tensors or a dictionary of callables with keys matching those of the specs, these will
            be used to generate the corresponding tensors. Defaults to `0.0`.
        reset_key (NestedKey, optional): the reset key to be used as partial
            reset indicator. Must be unique. If not provided, defaults to the
            only reset key of the parent environment (if it has only one)
            and raises an exception otherwise.
        **kwargs: each keyword argument corresponds to a key in the tensordict.
            The corresponding value has to be a TensorSpec instance indicating
            what the value must be.

    When used in a TransfomedEnv, the spec shapes must match the envs shape if
    the parent env is batch-locked (:obj:`env.batch_locked=True`).
    If the env is not batch-locked (e.g. model-based envs), it is assumed that the batch is
    given by the input tensordict instead.

    Examples:
        >>> from torchrl.envs.libs.gym import GymEnv
        >>> from torchrl.envs import SerialEnv
        >>> base_env = SerialEnv(2, lambda: GymEnv("Pendulum-v1"))
        >>> env = TransformedEnv(base_env)
        >>> # the env is batch-locked, so the leading dims of the spec must match those of the env
        >>> env.append_transform(TensorDictPrimer(mykey=UnboundedContinuousTensorSpec([2, 3])))
        >>> td = env.reset()
        >>> print(td)
        TensorDict(
            fields={
                done: Tensor(shape=torch.Size([2, 1]), device=cpu, dtype=torch.bool, is_shared=False),
                mykey: Tensor(shape=torch.Size([2, 3]), device=cpu, dtype=torch.float32, is_shared=False),
                observation: Tensor(shape=torch.Size([2, 3]), device=cpu, dtype=torch.float32, is_shared=False)},
            batch_size=torch.Size([2]),
            device=cpu,
            is_shared=False)
        >>> # the entry is populated with 0s
        >>> print(td.get("mykey"))
        tensor([[0., 0., 0.],
                [0., 0., 0.]])

    When calling ``env.step()``, the current value of the key will be carried
    in the ``"next"`` tensordict __unless it already exists__.

    Examples:
        >>> td = env.rand_step(td)
        >>> print(td.get(("next", "mykey")))
        tensor([[0., 0., 0.],
                [0., 0., 0.]])
        >>> # with another value for "mykey", the previous value is not carried on
        >>> td = env.reset()
        >>> td = td.set(("next", "mykey"), torch.ones(2, 3))
        >>> td = env.rand_step(td)
        >>> print(td.get(("next", "mykey")))
        tensor([[1., 1., 1.],
                [1., 1., 1.]])

    """

    def __init__(
        self,
        primers: dict | CompositeSpec = None,
        random: bool | None = None,
        default_value: float
        | Callable
        | Dict[NestedKey, float]
        | Dict[NestedKey, Callable] = None,
        reset_key: NestedKey | None = None,
        **kwargs,
    ):
        self.device = kwargs.pop("device", None)
        if primers is not None:
            if kwargs:
                raise RuntimeError(
                    "providing the primers as a dictionary is incompatible with extra keys provided "
                    "as kwargs."
                )
            kwargs = primers
        if not isinstance(kwargs, CompositeSpec):
            kwargs = CompositeSpec(kwargs)
        self.primers = kwargs
        if random and default_value:
            raise ValueError(
                "Setting random to True and providing a default_value are incompatible."
            )
        default_value = (
            default_value or 0.0
        )  # if not random and no default value, use 0.0
        self.random = random
        if isinstance(default_value, dict):
            default_value = TensorDict(default_value, [])
            default_value_keys = default_value.keys(
                True,
                True,
                is_leaf=lambda x: issubclass(x, (NonTensorData, torch.Tensor)),
            )
            if set(default_value_keys) != set(self.primers.keys(True, True)):
                raise ValueError(
                    "If a default_value dictionary is provided, it must match the primers keys."
                )
        else:
            default_value = {
                key: default_value for key in self.primers.keys(True, True)
            }
        self.default_value = default_value
        self._validated = False
        self.reset_key = reset_key

        # sanity check
        for spec in self.primers.values():
            if not isinstance(spec, TensorSpec):
                raise ValueError(
                    "The values of the primers must be a subtype of the TensorSpec class. "
                    f"Got {type(spec)} instead."
                )
        super().__init__()

    @property
    def reset_key(self):
        reset_key = self.__dict__.get("_reset_key", None)
        if reset_key is None:
            reset_keys = self.parent.reset_keys
            if len(reset_keys) > 1:
                raise RuntimeError(
                    f"Got more than one reset key in env {self.container}, cannot infer which one to use. Consider providing the reset key in the {type(self)} constructor."
                )
            reset_key = self._reset_key = reset_keys[0]
        return reset_key

    @reset_key.setter
    def reset_key(self, value):
        self._reset_key = value

    @property
    def device(self):
        device = self._device
        if device is None and self.parent is not None:
            device = self.parent.device
            self._device = device
        return device

    @device.setter
    def device(self, value):
        if value is None:
            self._device = None
            return
        self._device = torch.device(value)

    def to(self, *args, **kwargs):
        device, dtype, non_blocking, convert_to_format = torch._C._nn._parse_to(
            *args, **kwargs
        )
        if device is not None:
            self.device = device
            self.empty_cache()
            self.primers = self.primers.to(device)
        return super().to(*args, **kwargs)

    def _expand_shape(self, spec):
        return spec.expand((*self.parent.batch_size, *spec.shape))

    def transform_observation_spec(
        self, observation_spec: CompositeSpec
    ) -> CompositeSpec:
        if not isinstance(observation_spec, CompositeSpec):
            raise ValueError(
                f"observation_spec was expected to be of type CompositeSpec. Got {type(observation_spec)} instead."
            )
        for key, spec in self.primers.items():
            if spec.shape[: len(observation_spec.shape)] != observation_spec.shape:
                expanded_spec = self._expand_shape(spec)
                spec = expanded_spec
            try:
                device = observation_spec.device
            except RuntimeError:
                device = self.device
            observation_spec[key] = self.primers[key] = spec.to(device)
        return observation_spec

    def transform_input_spec(self, input_spec: TensorSpec) -> TensorSpec:
        input_spec["full_state_spec"] = self.transform_observation_spec(
            input_spec["full_state_spec"]
        )
        return input_spec

    @property
    def _batch_size(self):
        return self.parent.batch_size

    def _validate_value_tensor(self, value, spec):
        if not spec.is_in(value):
            raise RuntimeError(f"Value ({value}) is not in the spec domain ({spec}).")
        return True

    def forward(self, tensordict: TensorDictBase) -> TensorDictBase:
        for key, spec in self.primers.items(True, True):
            if spec.shape[: len(tensordict.shape)] != tensordict.shape:
                raise RuntimeError(
                    "The leading shape of the spec must match the tensordict's, "
                    "but it does not: got "
                    f"tensordict.shape={tensordict.shape} whereas {key} spec's shape is "
                    f"{spec.shape}."
                )
            if self.random:
                value = spec.rand()
            else:
                value = self.default_value[key]
                if callable(value):
                    value = value()
                    if not self._validated:
                        self._validate_value_tensor(value, spec)
                else:
                    value = torch.full(
                        spec.shape,
                        value,
                        device=spec.device,
                    )

            tensordict.set(key, value)
        if not self._validated:
            self._validated = True
        return tensordict

    def _step(
        self, tensordict: TensorDictBase, next_tensordict: TensorDictBase
    ) -> TensorDictBase:
        for key in self.primers.keys():
            if key not in next_tensordict.keys(True):
                prev_val = tensordict.get(key)
                next_tensordict.set(key, prev_val)
        return next_tensordict

    def _reset(
        self, tensordict: TensorDictBase, tensordict_reset: TensorDictBase
    ) -> TensorDictBase:
        """Sets the default values in the input tensordict.

        If the parent is batch-locked, we assume that the specs have the appropriate leading
        shape. We allow for execution when the parent is missing, in which case the
        spec shape is assumed to match the tensordict's.

        """
        shape = (
            ()
            if (not self.parent or self.parent.batch_locked)
            else tensordict.batch_size
        )
        _reset = _get_reset(self.reset_key, tensordict)
        if _reset.any():
            for key, spec in self.primers.items(True, True):
                if self.random:
                    value = spec.rand(shape)
                else:
                    value = self.default_value[key]
                    if callable(value):
                        value = value()
                        if not self._validated:
                            self._validate_value_tensor(value, spec)
                    else:
                        value = torch.full(
                            spec.shape,
                            value,
                            device=spec.device,
                        )
                        prev_val = tensordict.get(key, 0.0)
                        value = torch.where(
                            expand_as_right(_reset, value), value, prev_val
                        )
                tensordict_reset.set(key, value)
            self._validated = True
        return tensordict_reset

    def __repr__(self) -> str:
        class_name = self.__class__.__name__
        default_value = {
            key: value if isinstance(value, float) else "Callable"
            for key, value in self.default_value.items()
        }
        return f"{class_name}(primers={self.primers}, default_value={default_value}, random={self.random})"


class PinMemoryTransform(Transform):
    """Calls pin_memory on the tensordict to facilitate writing on CUDA devices."""

    def __init__(self):
        super().__init__()

    def _call(self, tensordict: TensorDictBase) -> TensorDictBase:
        return tensordict.pin_memory()

    forward = _call

    def _reset(
        self, tensordict: TensorDictBase, tensordict_reset: TensorDictBase
    ) -> TensorDictBase:
        with _set_missing_tolerance(self, True):
            tensordict_reset = self._call(tensordict_reset)
        return tensordict_reset


def _sum_left(val, dest):
    while val.ndimension() > dest.ndimension():
        val = val.sum(0)
    return val


class gSDENoise(TensorDictPrimer):
    """A gSDE noise initializer.

    See the :func:`~torchrl.modules.models.exploration.gSDEModule' for more info.
    """

    def __init__(
        self,
        state_dim=None,
        action_dim=None,
        shape=None,
        **kwargs,
    ) -> None:
        self.state_dim = state_dim
        self.action_dim = action_dim
        if shape is None:
            shape = ()
        tail_dim = (
            (1,) if state_dim is None or action_dim is None else (action_dim, state_dim)
        )
        random = state_dim is not None and action_dim is not None
        shape = tuple(shape) + tail_dim
        primers = {"_eps_gSDE": UnboundedContinuousTensorSpec(shape=shape)}
        super().__init__(primers=primers, random=random, **kwargs)


class VecNorm(Transform):
    """Moving average normalization layer for torchrl environments.

    VecNorm keeps track of the summary statistics of a dataset to standardize
    it on-the-fly. If the transform is in 'eval' mode, the running
    statistics are not updated.

    If multiple processes are running a similar environment, one can pass a
    TensorDictBase instance that is placed in shared memory: if so, every time
    the normalization layer is queried it will update the values for all
    processes that share the same reference.

    To use VecNorm at inference time and avoid updating the values with the new
    observations, one should substitute this layer by `vecnorm.to_observation_norm()`.

    Args:
        in_keys (sequence of NestedKey, optional): keys to be updated.
            default: ["observation", "reward"]
        out_keys (sequence of NestedKey, optional): destination keys.
            Defaults to ``in_keys``.
        shared_td (TensorDictBase, optional): A shared tensordict containing the
            keys of the transform.
        decay (number, optional): decay rate of the moving average.
            default: 0.99
        eps (number, optional): lower bound of the running standard
            deviation (for numerical underflow). Default is 1e-4.
        shapes (List[torch.Size], optional): if provided, represents the shape
            of each in_keys. Its length must match the one of ``in_keys``.
            Each shape must match the trailing dimension of the corresponding
            entry.
            If not, the feature dimensions of the entry (ie all dims that do
            not belong to the tensordict batch-size) will be considered as
            feature dimension.

    Examples:
        >>> from torchrl.envs.libs.gym import GymEnv
        >>> t = VecNorm(decay=0.9)
        >>> env = GymEnv("Pendulum-v0")
        >>> env = TransformedEnv(env, t)
        >>> tds = []
        >>> for _ in range(1000):
        ...     td = env.rand_step()
        ...     if td.get("done"):
        ...         _ = env.reset()
        ...     tds += [td]
        >>> tds = torch.stack(tds, 0)
        >>> print((abs(tds.get(("next", "observation")).mean(0))<0.2).all())
        tensor(True)
        >>> print((abs(tds.get(("next", "observation")).std(0)-1)<0.2).all())
        tensor(True)

    """

    def __init__(
        self,
        in_keys: Sequence[NestedKey] | None = None,
        out_keys: Sequence[NestedKey] | None = None,
        shared_td: Optional[TensorDictBase] = None,
        lock: mp.Lock = None,
        decay: float = 0.9999,
        eps: float = 1e-4,
        shapes: List[torch.Size] = None,
    ) -> None:
        if lock is None:
            lock = mp.Lock()
        if in_keys is None:
            in_keys = ["observation", "reward"]
        if out_keys is None:
            out_keys = copy(in_keys)
        super().__init__(in_keys=in_keys, out_keys=out_keys)
        self._td = shared_td
        if shared_td is not None and not (
            shared_td.is_shared() or shared_td.is_memmap()
        ):
            raise RuntimeError(
                "shared_td must be either in shared memory or a memmap " "tensordict."
            )
        if shared_td is not None:
            for key in in_keys:
                if (
                    (_append_last(key, "_sum") not in shared_td.keys())
                    or (_append_last(key, "_ssq") not in shared_td.keys())
                    or (_append_last(key, "_count") not in shared_td.keys())
                ):
                    raise KeyError(
                        f"key {key} not present in the shared tensordict "
                        f"with keys {shared_td.keys()}"
                    )

        self.lock = lock
        self.decay = decay
        self.shapes = shapes
        self.eps = eps

    def _reset(
        self, tensordict: TensorDictBase, tensordict_reset: TensorDictBase
    ) -> TensorDictBase:
        # TODO: remove this decorator when trackers are in data
        with _set_missing_tolerance(self, True):
            return self._call(tensordict_reset)
        return tensordict_reset

    def _call(self, tensordict: TensorDictBase) -> TensorDictBase:
        if self.lock is not None:
            self.lock.acquire()

        for key in self.in_keys:
            if key not in tensordict.keys(include_nested=True):
                # TODO: init missing rewards with this
                # for key_suffix in [_append_last(key, suffix) for suffix in ("_sum", "_ssq", "_count")]:
                #     tensordict.set(key_suffix, self.container.observation_spec[key_suffix].zero())
                continue
            self._init(tensordict, key)
            # update and standardize
            new_val = self._update(
                key, tensordict.get(key), N=max(1, tensordict.numel())
            )

            tensordict.set(key, new_val)

        if self.lock is not None:
            self.lock.release()

        return tensordict

    forward = _call

    def _init(self, tensordict: TensorDictBase, key: str) -> None:
        if self._td is None or _append_last(key, "_sum") not in self._td.keys(True):
            if key is not key and key in tensordict.keys():
                raise RuntimeError(
                    f"Conflicting key names: {key} from VecNorm and input tensordict keys."
                )
            if self.shapes is None:
                td_view = tensordict.view(-1)
                td_select = td_view[0]
                item = td_select.get(key)
                d = {_append_last(key, "_sum"): torch.zeros_like(item)}
                d.update({_append_last(key, "_ssq"): torch.zeros_like(item)})
            else:
                idx = 0
                for in_key in self.in_keys:
                    if in_key != key:
                        idx += 1
                    else:
                        break
                shape = self.shapes[idx]
                item = tensordict.get(key)
                d = {
                    _append_last(key, "_sum"): torch.zeros(
                        shape, device=item.device, dtype=item.dtype
                    )
                }
                d.update(
                    {
                        _append_last(key, "_ssq"): torch.zeros(
                            shape, device=item.device, dtype=item.dtype
                        )
                    }
                )

            d.update(
                {
                    _append_last(key, "_count"): torch.zeros(
                        1, device=item.device, dtype=torch.float
                    )
                }
            )
            if self._td is None:
                self._td = TensorDict(d, batch_size=[])
            else:
                self._td.update(d)
        else:
            pass

    def _update(self, key, value, N) -> torch.Tensor:
        _sum = self._td.get(_append_last(key, "_sum"))
        _ssq = self._td.get(_append_last(key, "_ssq"))
        _count = self._td.get(_append_last(key, "_count"))

        value_sum = _sum_left(value, _sum)
        _sum *= self.decay
        _sum += value_sum
        self._td.set_(
            _append_last(key, "_sum"),
            _sum,
        )

        _ssq = self._td.get(_append_last(key, "_ssq"))
        value_ssq = _sum_left(value.pow(2), _ssq)
        _ssq *= self.decay
        _ssq += value_ssq
        self._td.set_(
            _append_last(key, "_ssq"),
            _ssq,
        )

        _count = self._td.get(_append_last(key, "_count"))
        _count *= self.decay
        _count += N
        self._td.set_(
            _append_last(key, "_count"),
            _count,
        )

        mean = _sum / _count
        std = (_ssq / _count - mean.pow(2)).clamp_min(self.eps).sqrt()
        return (value - mean) / std.clamp_min(self.eps)

    def to_observation_norm(self) -> Union[Compose, ObservationNorm]:
        """Converts VecNorm into an ObservationNorm class that can be used at inference time."""
        out = []
        for key in self.in_keys:
            _sum = self._td.get(_append_last(key, "_sum"))
            _ssq = self._td.get(_append_last(key, "_ssq"))
            _count = self._td.get(_append_last(key, "_count"))
            mean = _sum / _count
            std = (_ssq / _count - mean.pow(2)).clamp_min(self.eps).sqrt()

            _out = ObservationNorm(
                loc=mean,
                scale=std,
                standard_normal=True,
                in_keys=self.in_keys,
            )
            if len(self.in_keys) == 1:
                return _out
            else:
                out += ObservationNorm
        return Compose(*out)

    @staticmethod
    def build_td_for_shared_vecnorm(
        env: EnvBase,
        keys: Optional[Sequence[str]] = None,
        memmap: bool = False,
    ) -> TensorDictBase:
        """Creates a shared tensordict for normalization across processes.

        Args:
            env (EnvBase): example environment to be used to create the
                tensordict
            keys (sequence of NestedKey, optional): keys that
                have to be normalized. Default is `["next", "reward"]`
            memmap (bool): if ``True``, the resulting tensordict will be cast into
                memmory map (using `memmap_()`). Otherwise, the tensordict
                will be placed in shared memory.

        Returns:
            A memory in shared memory to be sent to each process.

        Examples:
            >>> from torch import multiprocessing as mp
            >>> queue = mp.Queue()
            >>> env = make_env()
            >>> td_shared = VecNorm.build_td_for_shared_vecnorm(env,
            ...     ["next", "reward"])
            >>> assert td_shared.is_shared()
            >>> queue.put(td_shared)
            >>> # on workers
            >>> v = VecNorm(shared_td=queue.get())
            >>> env = TransformedEnv(make_env(), v)

        """
        raise NotImplementedError("this feature is currently put on hold.")
        sep = ".-|-."
        if keys is None:
            keys = ["next", "reward"]
        td = make_tensordict(env)
        keys = {key for key in td.keys() if key in keys}
        td_select = td.select(*keys)
        td_select = td_select.flatten_keys(sep)
        if td.batch_dims:
            raise RuntimeError(
                f"VecNorm should be used with non-batched environments. "
                f"Got batch_size={td.batch_size}"
            )
        keys = list(td_select.keys())
        for key in keys:
            td_select.set(_append_last(key, "_ssq"), td_select.get(key).clone())
            td_select.set(
                _append_last(key, "_count"),
                torch.zeros(
                    *td.batch_size,
                    1,
                    device=td_select.device,
                    dtype=torch.float,
                ),
            )
            td_select.rename_key_(key, _append_last(key, "_sum"))
        td_select.exclude(*keys).zero_()
        td_select = td_select.unflatten_keys(sep)
        if memmap:
            return td_select.memmap_()
        return td_select.share_memory_()

    def get_extra_state(self) -> OrderedDict:
        return collections.OrderedDict({"lock": self.lock, "td": self._td})

    def set_extra_state(self, state: OrderedDict) -> None:
        lock = state["lock"]
        if lock is not None:
            """
            since locks can't be serialized, we have use cases for stripping them
            for example in ParallelEnv, in which case keep the lock we already have
            to avoid an updated tensor dict being sent between processes to erase locks
            """
            self.lock = lock
        td = state["td"]
        if td is not None and not td.is_shared():
            raise RuntimeError(
                "Only shared tensordicts can be set in VecNorm transforms"
            )
        self._td = td

    def __repr__(self) -> str:
        return (
            f"{self.__class__.__name__}(decay={self.decay:4.4f},"
            f"eps={self.eps:4.4f}, keys={self.in_keys})"
        )

    def __getstate__(self) -> Dict[str, Any]:
        state = self.__dict__.copy()
        _lock = state.pop("lock", None)
        if _lock is not None:
            state["lock_placeholder"] = None
        return state

    def __setstate__(self, state: Dict[str, Any]):
        if "lock_placeholder" in state:
            state.pop("lock_placeholder")
            _lock = mp.Lock()
            state["lock"] = _lock
        self.__dict__.update(state)

    @_apply_to_composite
    def transform_observation_spec(self, observation_spec: TensorSpec) -> TensorSpec:
        if isinstance(observation_spec, BoundedTensorSpec):
            return UnboundedContinuousTensorSpec(
                shape=observation_spec.shape,
                dtype=observation_spec.dtype,
                device=observation_spec.device,
            )

    # TODO: incorporate this when trackers are part of the data
    # def transform_output_spec(self, output_spec: TensorSpec) -> TensorSpec:
    #     observation_spec = output_spec["full_observation_spec"]
    #     reward_spec = output_spec["full_reward_spec"]
    #     for key in list(observation_spec.keys(True, True)):
    #         if key in self.in_keys:
    #             observation_spec[_append_last(key, "_sum")] = observation_spec[key].clone()
    #             observation_spec[_append_last(key, "_ssq")] = observation_spec[key].clone()
    #             observation_spec[_append_last(key, "_count")] = observation_spec[key].clone()
    #     for key in list(reward_spec.keys(True, True)):
    #         if key in self.in_keys:
    #             observation_spec[_append_last(key, "_sum")] = reward_spec[key].clone()
    #             observation_spec[_append_last(key, "_ssq")] = reward_spec[key].clone()
    #             observation_spec[_append_last(key, "_count")] = reward_spec[key].clone()
    #     return output_spec


class RewardSum(Transform):
    """Tracks episode cumulative rewards.

    This transform accepts a list of tensordict reward keys (i.e. ´in_keys´) and tracks their cumulative
    value along the time dimension for each episode.

    When called, the transform writes a new tensordict entry for each ``in_key`` named
    ``episode_{in_key}`` where the cumulative values are written.

    Args:
        in_keys (list of NestedKeys, optional): Input reward keys.
            All ´in_keys´ should be part of the environment reward_spec.
            If no ``in_keys`` are specified, this transform assumes ``"reward"`` to be the input key.
            However, multiple rewards (e.g. ``"reward1"`` and ``"reward2""``) can also be specified.
        out_keys (list of NestedKeys, optional): The output sum keys, should be one per each input key.
        reset_keys (list of NestedKeys, optional): the list of reset_keys to be
            used, if the parent environment cannot be found. If provided, this
            value will prevail over the environment ``reset_keys``.

    Keyword Args:
        reward_spec (bool, optional): if ``True``, the new reward entry will be registered in the
            reward specs. Defaults to ``False`` (registered in ``observation_specs``).

    Examples:
        >>> from torchrl.envs.transforms import RewardSum, TransformedEnv
        >>> from torchrl.envs.libs.gym import GymEnv
        >>> env = TransformedEnv(GymEnv("CartPole-v1"), RewardSum())
        >>> env.set_seed(0)
        >>> torch.manual_seed(0)
        >>> td = env.reset()
        >>> print(td["episode_reward"])
        tensor([0.])
        >>> td = env.rollout(3)
        >>> print(td["next", "episode_reward"])
        tensor([[1.],
                [2.],
                [3.]])
    """

    def __init__(
        self,
        in_keys: Sequence[NestedKey] | None = None,
        out_keys: Sequence[NestedKey] | None = None,
        reset_keys: Sequence[NestedKey] | None = None,
        *,
        reward_spec: bool = False,
    ):
        """Initialises the transform. Filters out non-reward input keys and defines output keys."""
        super().__init__(in_keys=in_keys, out_keys=out_keys)
        self._reset_keys = reset_keys
        self._keys_checked = False
        self.reward_spec = reward_spec

    @property
    def in_keys(self):
        in_keys = self.__dict__.get("_in_keys", None)
        if in_keys in (None, []):
            # retrieve rewards from parent env
            parent = self.parent
            if parent is None:
                in_keys = ["reward"]
            else:
                in_keys = copy(parent.reward_keys)
            self._in_keys = in_keys
        return in_keys

    @in_keys.setter
    def in_keys(self, value):
        if value is not None:
            if isinstance(value, (str, tuple)):
                value = [value]
            value = [unravel_key(val) for val in value]
        self._in_keys = value

    @property
    def out_keys(self):
        out_keys = self.__dict__.get("_out_keys", None)
        if out_keys in (None, []):
            out_keys = [
                _replace_last(in_key, f"episode_{_unravel_key_to_tuple(in_key)[-1]}")
                for in_key in self.in_keys
            ]
            self._out_keys = out_keys
        return out_keys

    @out_keys.setter
    def out_keys(self, value):
        # we must access the private attribute because this check occurs before
        # the parent env is defined
        if value is not None and len(self._in_keys) != len(value):
            raise ValueError(
                "RewardSum expects the same number of input and output keys"
            )
        if value is not None:
            if isinstance(value, (str, tuple)):
                value = [value]
            value = [unravel_key(val) for val in value]
        self._out_keys = value

    @property
    def reset_keys(self):
        reset_keys = self.__dict__.get("_reset_keys", None)
        if reset_keys is None:
            parent = self.parent
            if parent is None:
                raise TypeError(
                    "reset_keys not provided but parent env not found. "
                    "Make sure that the reset_keys are provided during "
                    "construction if the transform does not have a container env."
                )
            # let's try to match the reset keys with the in_keys.
            # We take the filtered reset keys, which are the only keys that really
            # matter when calling reset, and check that they match the in_keys root.
            reset_keys = parent._filtered_reset_keys

            def _check_match(reset_keys, in_keys):
                # if this is called, the length of reset_keys and in_keys must match
                for reset_key, in_key in zip(reset_keys, in_keys):
                    # having _reset at the root and the reward_key ("agent", "reward") is allowed
                    # but having ("agent", "_reset") and "reward" isn't
                    if isinstance(reset_key, tuple) and isinstance(in_key, str):
                        return False
                    if (
                        isinstance(reset_key, tuple)
                        and isinstance(in_key, tuple)
                        and in_key[: (len(reset_key) - 1)] != reset_key[:-1]
                    ):
                        return False
                return True

            if not _check_match(reset_keys, self.in_keys):
                raise ValueError(
                    f"Could not match the env reset_keys {reset_keys} with the {type(self)} in_keys {self.in_keys}. "
                    f"Please provide the reset_keys manually. Reset entries can be "
                    f"non-unique and must be right-expandable to the shape of "
                    f"the input entries."
                )
            reset_keys = copy(reset_keys)
            self._reset_keys = reset_keys

        if not self._keys_checked and len(reset_keys) != len(self.in_keys):
            raise ValueError(
                f"Could not match the env reset_keys {reset_keys} with the in_keys {self.in_keys}. "
                "Please make sure that these have the same length."
            )
        self._keys_checked = True

        return reset_keys

    @reset_keys.setter
    def reset_keys(self, value):
        if value is not None:
            if isinstance(value, (str, tuple)):
                value = [value]
            value = [unravel_key(val) for val in value]
        self._reset_keys = value

    def _reset(
        self, tensordict: TensorDictBase, tensordict_reset: TensorDictBase
    ) -> TensorDictBase:
        """Resets episode rewards."""
        for in_key, reset_key, out_key in zip(
            self.in_keys, self.reset_keys, self.out_keys
        ):
            _reset = _get_reset(reset_key, tensordict)
            value = tensordict.get(out_key, default=None)
            if value is None:
                value = self.parent.full_reward_spec[in_key].zero()
            else:
                value = torch.where(expand_as_right(~_reset, value), value, 0.0)
            tensordict_reset.set(out_key, value)
        return tensordict_reset

    def _step(
        self, tensordict: TensorDictBase, next_tensordict: TensorDictBase
    ) -> TensorDictBase:
        """Updates the episode rewards with the step rewards."""
        # Update episode rewards
        for in_key, out_key in zip(self.in_keys, self.out_keys):
            if in_key in next_tensordict.keys(include_nested=True):
                reward = next_tensordict.get(in_key)
                prev_reward = tensordict.get(out_key, 0.0)
                next_tensordict.set(out_key, prev_reward + reward)
            elif not self.missing_tolerance:
                raise KeyError(f"'{in_key}' not found in tensordict {tensordict}")
        return next_tensordict

    def transform_input_spec(self, input_spec: TensorSpec) -> TensorSpec:
        state_spec = input_spec["full_state_spec"]
        if state_spec is None:
            state_spec = CompositeSpec(shape=input_spec.shape, device=input_spec.device)
        state_spec.update(self._generate_episode_reward_spec())
        input_spec["full_state_spec"] = state_spec
        return input_spec

    def _generate_episode_reward_spec(self) -> CompositeSpec:
        episode_reward_spec = CompositeSpec()
        reward_spec = self.parent.full_reward_spec
        reward_spec_keys = self.parent.reward_keys
        # Define episode specs for all out_keys
        for in_key, out_key in zip(self.in_keys, self.out_keys):
            if (
                in_key in reward_spec_keys
            ):  # if this out_key has a corresponding key in reward_spec
                out_key = _unravel_key_to_tuple(out_key)
                temp_episode_reward_spec = episode_reward_spec
                temp_rew_spec = reward_spec
                for sub_key in out_key[:-1]:
                    if (
                        not isinstance(temp_rew_spec, CompositeSpec)
                        or sub_key not in temp_rew_spec.keys()
                    ):
                        break
                    if sub_key not in temp_episode_reward_spec.keys():
                        temp_episode_reward_spec[sub_key] = temp_rew_spec[
                            sub_key
                        ].empty()
                    temp_rew_spec = temp_rew_spec[sub_key]
                    temp_episode_reward_spec = temp_episode_reward_spec[sub_key]
                episode_reward_spec[out_key] = reward_spec[in_key].clone()
            else:
                raise ValueError(
                    f"The in_key: {in_key} is not present in the reward spec {reward_spec}."
                )
        return episode_reward_spec

    def transform_observation_spec(self, observation_spec: TensorSpec) -> TensorSpec:
        """Transforms the observation spec, adding the new keys generated by RewardSum."""
        if self.reward_spec:
            return observation_spec
        if not isinstance(observation_spec, CompositeSpec):
            observation_spec = CompositeSpec(
                observation=observation_spec, shape=self.parent.batch_size
            )
        observation_spec.update(self._generate_episode_reward_spec())
        return observation_spec

    def transform_reward_spec(self, reward_spec: TensorSpec) -> TensorSpec:
        if not self.reward_spec:
            return reward_spec
        reward_spec.update(self._generate_episode_reward_spec())
        return reward_spec

    def forward(self, tensordict: TensorDictBase) -> TensorDictBase:
        time_dim = [i for i, name in enumerate(tensordict.names) if name == "time"]
        if not time_dim:
            raise ValueError(
                "At least one dimension of the tensordict must be named 'time' in offline mode"
            )
        time_dim = time_dim[0] - 1
        for in_key, out_key in zip(self.in_keys, self.out_keys):
            reward = tensordict.get(in_key)
            cumsum = reward.cumsum(time_dim)
            tensordict.set(out_key, cumsum)
        return tensordict


class StepCounter(Transform):
    """Counts the steps from a reset and optionally sets the truncated state to ``True`` after a certain number of steps.

    The ``"done"`` state is also adapted accordingly (as done is the disjunction
    of task completion and early truncation).

    Args:
        max_steps (int, optional): a positive integer that indicates the
            maximum number of steps to take before setting the ``truncated_key``
            entry to ``True``.
        truncated_key (str, optional): the key where the truncated entries
            should be written. Defaults to ``"truncated"``, which is recognised by
            data collectors as a reset signal.
            This argument can only be a string (not a nested key) as it will be
            matched to each of the leaf done key in the parent environment
            (eg, a ``("agent", "done")`` key will be accompanied by a
            ``("agent", "truncated")`` if the ``"truncated"`` key name is used).
        step_count_key (str, optional): the key where the step count entries
            should be written. Defaults to ``"step_count"``.
            This argument can only be a string (not a nested key) as it will be
            matched to each of the leaf done key in the parent environment
            (eg, a ``("agent", "done")`` key will be accompanied by a
            ``("agent", "step_count")`` if the ``"step_count"`` key name is used).
        update_done (bool, optional): if ``True``, the ``"done"`` boolean tensor
            at the level of ``"truncated"``
            will be updated.
            This signal indicates that the trajectory has reached its ends,
            either because the task is completed (``"completed"`` entry is
            ``True``) or because it has been truncated (``"truncated"`` entry
            is ``True``).
            Defaults to ``True``.

    .. note:: To ensure compatibility with environments that have multiple
        done_key(s), this transform will write a step_count entry for
        every done entry within the tensordict.

    Examples:
        >>> import gymnasium
        >>> from torchrl.envs import GymWrapper
        >>> base_env = GymWrapper(gymnasium.make("Pendulum-v1"))
        >>> env = TransformedEnv(base_env,
        ...     StepCounter(max_steps=5))
        >>> rollout = env.rollout(100)
        >>> print(rollout)
        TensorDict(
            fields={
                action: Tensor(shape=torch.Size([5, 1]), device=cpu, dtype=torch.float32, is_shared=False),
                done: Tensor(shape=torch.Size([5, 1]), device=cpu, dtype=torch.bool, is_shared=False),
                completed: Tensor(shape=torch.Size([5, 1]), device=cpu, dtype=torch.bool, is_shared=False)},
                next: TensorDict(
                    fields={
                        done: Tensor(shape=torch.Size([5, 1]), device=cpu, dtype=torch.bool, is_shared=False),
                        completed: Tensor(shape=torch.Size([5, 1]), device=cpu, dtype=torch.bool, is_shared=False)},
                        observation: Tensor(shape=torch.Size([5, 3]), device=cpu, dtype=torch.float32, is_shared=False),
                        reward: Tensor(shape=torch.Size([5, 1]), device=cpu, dtype=torch.float32, is_shared=False),
                        step_count: Tensor(shape=torch.Size([5, 1]), device=cpu, dtype=torch.int64, is_shared=False),
                        truncated: Tensor(shape=torch.Size([5, 1]), device=cpu, dtype=torch.bool, is_shared=False)},
                    batch_size=torch.Size([5]),
                    device=cpu,
                    is_shared=False),
                observation: Tensor(shape=torch.Size([5, 3]), device=cpu, dtype=torch.float32, is_shared=False),
                step_count: Tensor(shape=torch.Size([5, 1]), device=cpu, dtype=torch.int64, is_shared=False),
                truncated: Tensor(shape=torch.Size([5, 1]), device=cpu, dtype=torch.bool, is_shared=False)},
            batch_size=torch.Size([5]),
            device=cpu,
            is_shared=False)
        >>> print(rollout["next", "step_count"])
        tensor([[1],
                [2],
                [3],
                [4],
                [5]])

    """

    invertible = False

    def __init__(
        self,
        max_steps: Optional[int] = None,
        truncated_key: str | None = "truncated",
        step_count_key: str | None = "step_count",
        update_done: bool = True,
    ):
        if max_steps is not None and max_steps < 1:
            raise ValueError("max_steps should have a value greater or equal to one.")
        if not isinstance(truncated_key, str):
            raise ValueError("truncated_key must be a string.")
        if not isinstance(step_count_key, str):
            raise ValueError("step_count_key must be a string.")
        self.max_steps = max_steps
        self.truncated_key = truncated_key
        self.step_count_key = step_count_key
        self.update_done = update_done
        super().__init__()

    @property
    def truncated_keys(self):
        truncated_keys = self.__dict__.get("_truncated_keys", None)
        if truncated_keys is None:
            # make the default truncated keys
            truncated_keys = []
            for reset_key in self.parent._filtered_reset_keys:
                if isinstance(reset_key, str):
                    key = self.truncated_key
                else:
                    key = (*reset_key[:-1], self.truncated_key)
                truncated_keys.append(key)
        self._truncated_keys = truncated_keys
        return truncated_keys

    @property
    def done_keys(self):
        done_keys = self.__dict__.get("_done_keys", None)
        if done_keys is None:
            # make the default done keys
            done_keys = []
            for reset_key in self.parent._filtered_reset_keys:
                if isinstance(reset_key, str):
                    key = "done"
                else:
                    key = (*reset_key[:-1], "done")
                done_keys.append(key)
        self.__dict__["_done_keys"] = done_keys
        return done_keys

    @property
    def terminated_keys(self):
        terminated_keys = self.__dict__.get("_terminated_keys", None)
        if terminated_keys is None:
            # make the default terminated keys
            terminated_keys = []
            for reset_key in self.parent._filtered_reset_keys:
                if isinstance(reset_key, str):
                    key = "terminated"
                else:
                    key = (*reset_key[:-1], "terminated")
                terminated_keys.append(key)
        self.__dict__["_terminated_keys"] = terminated_keys
        return terminated_keys

    @property
    def step_count_keys(self):
        step_count_keys = self.__dict__.get("_step_count_keys", None)
        if step_count_keys is None:
            # make the default step_count keys
            step_count_keys = []
            for reset_key in self.parent._filtered_reset_keys:
                if isinstance(reset_key, str):
                    key = self.step_count_key
                else:
                    key = (*reset_key[:-1], self.step_count_key)
                step_count_keys.append(key)
        self.__dict__["_step_count_keys"] = step_count_keys
        return step_count_keys

    @property
    def reset_keys(self):
        if self.parent is not None:
            return self.parent._filtered_reset_keys
        # fallback on default "_reset"
        return ["_reset"]

    @property
    def full_done_spec(self):
        return self.parent.output_spec["full_done_spec"] if self.parent else None

    def _reset(
        self, tensordict: TensorDictBase, tensordict_reset: TensorDictBase
    ) -> TensorDictBase:
        # get reset signal
        for step_count_key, truncated_key, terminated_key, reset_key, done_key in zip(
            self.step_count_keys,
            self.truncated_keys,
            self.terminated_keys,
            self.reset_keys,
            self.done_keys,
        ):
            reset = tensordict.get(reset_key, default=None)
            if reset is None:
                # get done status, just to inform the reset shape, dtype and device
                for entry_name in (terminated_key, truncated_key, done_key):
                    done = tensordict.get(entry_name, default=None)
                    if done is not None:
                        break
                else:
                    # It may be the case that reset did not provide a done state, in which case
                    # we fall back on the spec
                    done = self.parent.output_spec["full_done_spec", entry_name].zero()
                reset = torch.ones_like(done)

            step_count = tensordict.get(step_count_key, default=None)
            if step_count is None:
                step_count = self.container.observation_spec[step_count_key].zero()
                if step_count.device != reset.device:
                    step_count = step_count.to(reset.device, non_blocking=True)

            # zero the step count if reset is needed
            step_count = torch.where(~expand_as_right(reset, step_count), step_count, 0)
            tensordict_reset.set(step_count_key, step_count)
            if self.max_steps is not None:
                truncated = step_count >= self.max_steps
                truncated = truncated | tensordict_reset.get(truncated_key, False)
                if self.update_done:
                    # we assume no done after reset
                    tensordict_reset.set(done_key, truncated)
                tensordict_reset.set(truncated_key, truncated)
        return tensordict_reset

    def _step(
        self, tensordict: TensorDictBase, next_tensordict: TensorDictBase
    ) -> TensorDictBase:
        for step_count_key, truncated_key, done_key in zip(
            self.step_count_keys,
            self.truncated_keys,
            self.done_keys,
        ):
            step_count = tensordict.get(step_count_key)
            next_step_count = step_count + 1
            next_tensordict.set(step_count_key, next_step_count)

            if self.max_steps is not None:
                truncated = next_step_count >= self.max_steps
                truncated = truncated | next_tensordict.get(truncated_key, False)
                if self.update_done:
                    done = next_tensordict.get(done_key, None)

                    # we can have terminated and truncated
                    # terminated = next_tensordict.get(terminated_key, None)
                    # if terminated is not None:
                    #     truncated = truncated & ~terminated

                    done = truncated | done  # we assume no done after reset
                    next_tensordict.set(done_key, done)
                next_tensordict.set(truncated_key, truncated)
        return next_tensordict

    def transform_observation_spec(
        self, observation_spec: CompositeSpec
    ) -> CompositeSpec:
        if not isinstance(observation_spec, CompositeSpec):
            raise ValueError(
                f"observation_spec was expected to be of type CompositeSpec. Got {type(observation_spec)} instead."
            )
        full_done_spec = self.parent.output_spec["full_done_spec"]
        for step_count_key in self.step_count_keys:
            step_count_key = unravel_key(step_count_key)
            # find a matching done key (there might be more than one)
            for done_key in self.done_keys:
                # check root
                if type(done_key) != type(step_count_key):
                    continue
                if isinstance(done_key, tuple):
                    if done_key[:-1] == step_count_key[:-1]:
                        shape = full_done_spec[done_key].shape
                        break
                if isinstance(done_key, str):
                    shape = full_done_spec[done_key].shape
                    break

            else:
                raise KeyError(
                    f"Could not find root of step_count_key {step_count_key} in done keys {self.done_keys}."
                )
            observation_spec[step_count_key] = BoundedTensorSpec(
                shape=shape,
                dtype=torch.int64,
                device=observation_spec.device,
                low=0,
                high=torch.iinfo(torch.int64).max,
            )
        return super().transform_observation_spec(observation_spec)

    def transform_output_spec(self, output_spec: CompositeSpec) -> CompositeSpec:
        if self.max_steps:
            full_done_spec = self.parent.output_spec["full_done_spec"]
            for truncated_key in self.truncated_keys:
                truncated_key = unravel_key(truncated_key)
                # find a matching done key (there might be more than one)
                for done_key in self.done_keys:
                    # check root
                    if type(done_key) != type(truncated_key):
                        continue
                    if isinstance(done_key, tuple):
                        if done_key[:-1] == truncated_key[:-1]:
                            shape = full_done_spec[done_key].shape
                            break
                    if isinstance(done_key, str):
                        shape = full_done_spec[done_key].shape
                        break

                else:
                    raise KeyError(
                        f"Could not find root of truncated_key {truncated_key} in done keys {self.done_keys}."
                    )
                full_done_spec[truncated_key] = DiscreteTensorSpec(
                    2, dtype=torch.bool, device=output_spec.device, shape=shape
                )
            if self.update_done:
                for done_key in self.done_keys:
                    done_key = unravel_key(done_key)
                    # find a matching done key (there might be more than one)
                    for done_key in self.done_keys:
                        # check root
                        if type(done_key) != type(done_key):
                            continue
                        if isinstance(done_key, tuple):
                            if done_key[:-1] == done_key[:-1]:
                                shape = full_done_spec[done_key].shape
                                break
                        if isinstance(done_key, str):
                            shape = full_done_spec[done_key].shape
                            break

                    else:
                        raise KeyError(
                            f"Could not find root of stop_key {done_key} in done keys {self.done_keys}."
                        )
                    full_done_spec[done_key] = DiscreteTensorSpec(
                        2, dtype=torch.bool, device=output_spec.device, shape=shape
                    )
            output_spec["full_done_spec"] = full_done_spec
        return super().transform_output_spec(output_spec)

    def transform_input_spec(self, input_spec: CompositeSpec) -> CompositeSpec:
        if not isinstance(input_spec, CompositeSpec):
            raise ValueError(
                f"input_spec was expected to be of type CompositeSpec. Got {type(input_spec)} instead."
            )
        if input_spec["full_state_spec"] is None:
            input_spec["full_state_spec"] = CompositeSpec(
                shape=input_spec.shape, device=input_spec.device
            )

        full_done_spec = self.parent.output_spec["full_done_spec"]
        for step_count_key in self.step_count_keys:
            step_count_key = unravel_key(step_count_key)
            # find a matching done key (there might be more than one)
            for done_key in self.done_keys:
                # check root
                if type(done_key) != type(step_count_key):
                    continue
                if isinstance(done_key, tuple):
                    if done_key[:-1] == step_count_key[:-1]:
                        shape = full_done_spec[done_key].shape
                        break
                if isinstance(done_key, str):
                    shape = full_done_spec[done_key].shape
                    break

            else:
                raise KeyError(
                    f"Could not find root of step_count_key {step_count_key} in done keys {self.done_keys}."
                )

            input_spec[
                unravel_key(("full_state_spec", step_count_key))
            ] = BoundedTensorSpec(
                shape=shape,
                dtype=torch.int64,
                device=input_spec.device,
                low=0,
                high=torch.iinfo(torch.int64).max,
            )

        return input_spec

    def forward(self, tensordict: TensorDictBase) -> TensorDictBase:
        raise NotImplementedError(
            "StepCounter cannot be called independently, only its step and reset methods "
            "are functional. The reason for this is that it is hard to consider using "
            "StepCounter with non-sequential data, such as those collected by a replay buffer "
            "or a dataset. If you need StepCounter to work on a batch of sequential data "
            "(ie as LSTM would work over a whole sequence of data), file an issue on "
            "TorchRL requesting that feature."
        )


class ExcludeTransform(Transform):
    """Excludes keys from the data.

    Args:
        *excluded_keys (iterable of NestedKey): The name of the keys to exclude. If the key is
            not present, it is simply ignored.

    Examples:
        >>> import gymnasium
        >>> from torchrl.envs import GymWrapper
        >>> env = TransformedEnv(
        ...     GymWrapper(gymnasium.make("Pendulum-v1")),
        ...     ExcludeTransform("truncated")
        ... )
        >>> env.rollout(3)
        TensorDict(
            fields={
                action: Tensor(shape=torch.Size([3, 1]), device=cpu, dtype=torch.float32, is_shared=False),
                done: Tensor(shape=torch.Size([3, 1]), device=cpu, dtype=torch.bool, is_shared=False),
                next: TensorDict(
                    fields={
                        done: Tensor(shape=torch.Size([3, 1]), device=cpu, dtype=torch.bool, is_shared=False),
                        observation: Tensor(shape=torch.Size([3, 3]), device=cpu, dtype=torch.float32, is_shared=False),
                        reward: Tensor(shape=torch.Size([3, 1]), device=cpu, dtype=torch.float32, is_shared=False)},
                    batch_size=torch.Size([3]),
                    device=cpu,
                    is_shared=False),
                observation: Tensor(shape=torch.Size([3, 3]), device=cpu, dtype=torch.float32, is_shared=False)},
            batch_size=torch.Size([3]),
            device=cpu,
            is_shared=False)

    """

    def __init__(self, *excluded_keys):
        super().__init__()
        try:
            excluded_keys = unravel_key_list(excluded_keys)
        except TypeError:
            raise TypeError(
                "excluded keys must be a list or tuple of strings or tuples of strings."
            )
        self.excluded_keys = excluded_keys

    def _call(self, tensordict: TensorDictBase) -> TensorDictBase:
        return tensordict.exclude(*self.excluded_keys)

    forward = _call

    def _reset(
        self, tensordict: TensorDictBase, tensordict_reset: TensorDictBase
    ) -> TensorDictBase:
        return tensordict_reset.exclude(*self.excluded_keys)

    def transform_output_spec(self, output_spec: CompositeSpec) -> CompositeSpec:
        full_done_spec = output_spec["full_done_spec"]
        full_reward_spec = output_spec["full_reward_spec"]
        full_observation_spec = output_spec["full_observation_spec"]
        for key in self.excluded_keys:
            # done_spec
            if unravel_key(key) in list(full_done_spec.keys(True, True)):
                del full_done_spec[key]
                continue
            # reward_spec
            if unravel_key(key) in list(full_reward_spec.keys(True, True)):
                del full_reward_spec[key]
                continue
            # observation_spec
            if unravel_key(key) in list(full_observation_spec.keys(True, True)):
                del full_observation_spec[key]
                continue
            raise KeyError(f"Key {key} not found in the environment outputs.")
        return output_spec


class SelectTransform(Transform):
    """Select keys from the input tensordict.

    In general, the :obj:`ExcludeTransform` should be preferred: this transforms also
        selects the "action" (or other keys from input_spec), "done" and "reward"
        keys but other may be necessary.

    Args:
        *selected_keys (iterable of NestedKey): The name of the keys to select. If the key is
            not present, it is simply ignored.

    Keyword Args:
        keep_rewards (bool, optional): if ``False``, the reward keys must be provided
            if they should be kept. Defaults to ``True``.
        keep_dones (bool, optional): if ``False``, the done keys must be provided
            if they should be kept. Defaults to ``True``.

        >>> import gymnasium
        >>> from torchrl.envs import GymWrapper
        >>> env = TransformedEnv(
        ...     GymWrapper(gymnasium.make("Pendulum-v1")),
        ...     SelectTransform("observation", "reward", "done", keep_dones=False), # we leave done behind
        ... )
        >>> env.rollout(3)  # the truncated key is now absent
        TensorDict(
            fields={
                action: Tensor(shape=torch.Size([3, 1]), device=cpu, dtype=torch.float32, is_shared=False),
                done: Tensor(shape=torch.Size([3, 1]), device=cpu, dtype=torch.bool, is_shared=False),
                next: TensorDict(
                    fields={
                        done: Tensor(shape=torch.Size([3, 1]), device=cpu, dtype=torch.bool, is_shared=False),
                        observation: Tensor(shape=torch.Size([3, 3]), device=cpu, dtype=torch.float32, is_shared=False),
                        reward: Tensor(shape=torch.Size([3, 1]), device=cpu, dtype=torch.float32, is_shared=False)},
                    batch_size=torch.Size([3]),
                    device=cpu,
                    is_shared=False),
                observation: Tensor(shape=torch.Size([3, 3]), device=cpu, dtype=torch.float32, is_shared=False)},
            batch_size=torch.Size([3]),
            device=cpu,
            is_shared=False)

    """

    def __init__(
        self,
        *selected_keys: NestedKey,
        keep_rewards: bool = True,
        keep_dones: bool = True,
    ):
        super().__init__()
        try:
            selected_keys = unravel_key_list(selected_keys)
        except TypeError:
            raise TypeError(
                "selected keys must be a list or tuple of strings or tuples of strings."
            )
        self.selected_keys = selected_keys
        self.keep_done_keys = keep_dones
        self.keep_reward_keys = keep_rewards

    def _call(self, tensordict: TensorDictBase) -> TensorDictBase:
        if self.parent is not None:
            input_keys = self.parent.state_spec.keys(True, True)
        else:
            input_keys = []
        if self.keep_reward_keys:
            reward_keys = self.parent.reward_keys if self.parent else ["reward"]
        else:
            reward_keys = []
        if self.keep_done_keys:
            done_keys = self.parent.done_keys if self.parent else ["done"]
        else:
            done_keys = []
        return tensordict.select(
            *self.selected_keys, *reward_keys, *done_keys, *input_keys, strict=False
        )

    forward = _call

    def _reset(
        self, tensordict: TensorDictBase, tensordict_reset: TensorDictBase
    ) -> TensorDictBase:
        if self.parent is not None:
            input_keys = self.parent.state_spec.keys(True, True)
        else:
            input_keys = []
        if self.keep_reward_keys:
            reward_keys = self.parent.reward_keys if self.parent else ["reward"]
        else:
            reward_keys = []
        if self.keep_done_keys:
            done_keys = self.parent.done_keys if self.parent else ["done"]
        else:
            done_keys = []
        return tensordict_reset.select(
            *self.selected_keys, *reward_keys, *done_keys, *input_keys, strict=False
        )

    def transform_output_spec(self, output_spec: CompositeSpec) -> CompositeSpec:
        full_done_spec = output_spec["full_done_spec"]
        full_reward_spec = output_spec["full_reward_spec"]
        full_observation_spec = output_spec["full_observation_spec"]
        if not self.keep_done_keys:
            for key in list(full_done_spec.keys(True, True)):
                if unravel_key(key) not in self.selected_keys:
                    del full_done_spec[key]

        for key in list(full_observation_spec.keys(True, True)):
            if unravel_key(key) not in self.selected_keys:
                del full_observation_spec[key]

        if not self.keep_reward_keys:
            for key in list(full_reward_spec.keys(True, True)):
                if unravel_key(key) not in self.selected_keys:
                    del full_reward_spec[key]

        return output_spec


class TimeMaxPool(Transform):
    """Take the maximum value in each position over the last T observations.

    This transform take the maximum value in each position for all in_keys tensors over the last T time steps.

    Args:
        in_keys (sequence of NestedKey, optional): input keys on which the max pool will be applied. Defaults to "observation" if left empty.
        out_keys (sequence of NestedKey, optional): output keys where the output will be written. Defaults to `in_keys` if left empty.
        T (int, optional): Number of time steps over which to apply max pooling.
        reset_key (NestedKey, optional): the reset key to be used as partial
            reset indicator. Must be unique. If not provided, defaults to the
            only reset key of the parent environment (if it has only one)
            and raises an exception otherwise.

    Examples:
        >>> from torchrl.envs import GymEnv
        >>> base_env = GymEnv("Pendulum-v1")
        >>> env = TransformedEnv(base_env, TimeMaxPool(in_keys=["observation"], T=10))
        >>> torch.manual_seed(0)
        >>> env.set_seed(0)
        >>> rollout = env.rollout(10)
        >>> print(rollout["observation"])  # values should be increasing up until the 10th step
        tensor([[ 0.0000,  0.0000,  0.0000],
                [ 0.0000,  0.0000,  0.0000],
                [ 0.0000,  0.0000,  0.0000],
                [ 0.0000,  0.0000,  0.0000],
                [ 0.0000,  0.0216,  0.0000],
                [ 0.0000,  0.1149,  0.0000],
                [ 0.0000,  0.1990,  0.0000],
                [ 0.0000,  0.2749,  0.0000],
                [ 0.0000,  0.3281,  0.0000],
                [-0.9290,  0.3702, -0.8978]])

    .. note:: :class:`~TimeMaxPool` currently only supports ``done`` signal at the root.
        Nested ``done``, such as those found in MARL settings, are currently not supported.
        If this feature is needed, please raise an issue on TorchRL repo.

    """

    invertible = False

    def __init__(
        self,
        in_keys: Sequence[NestedKey] | None = None,
        out_keys: Sequence[NestedKey] | None = None,
        T: int = 1,
        reset_key: NestedKey | None = None,
    ):
        if in_keys is None:
            in_keys = ["observation"]
        if out_keys is None:
            out_keys = copy(in_keys)
        super().__init__(in_keys=in_keys, out_keys=out_keys)
        if T < 1:
            raise ValueError(
                "TimeMaxPoolTransform T parameter should have a value greater or equal to one."
            )
        if len(self.in_keys) != len(self.out_keys):
            raise ValueError(
                "TimeMaxPoolTransform in_keys and out_keys don't have the same number of elements"
            )
        self.buffer_size = T
        for in_key in self.in_keys:
            buffer_name = self._buffer_name(in_key)
            setattr(
                self,
                buffer_name,
                torch.nn.parameter.UninitializedBuffer(
                    device=torch.device("cpu"), dtype=torch.get_default_dtype()
                ),
            )
        self.reset_key = reset_key

    @staticmethod
    def _buffer_name(in_key):
        in_key_str = "_".join(in_key) if isinstance(in_key, tuple) else in_key
        buffer_name = f"_maxpool_buffer_{in_key_str}"
        return buffer_name

    @property
    def reset_key(self):
        reset_key = self.__dict__.get("_reset_key", None)
        if reset_key is None:
            reset_keys = self.parent.reset_keys
            if len(reset_keys) > 1:
                raise RuntimeError(
                    f"Got more than one reset key in env {self.container}, cannot infer which one to use. Consider providing the reset key in the {type(self)} constructor."
                )
            reset_key = self._reset_key = reset_keys[0]
        return reset_key

    @reset_key.setter
    def reset_key(self, value):
        self._reset_key = value

    def _reset(
        self, tensordict: TensorDictBase, tensordict_reset: TensorDictBase
    ) -> TensorDictBase:

        _reset = _get_reset(self.reset_key, tensordict)
        for in_key in self.in_keys:
            buffer_name = self._buffer_name(in_key)
            buffer = getattr(self, buffer_name)
            if isinstance(buffer, torch.nn.parameter.UninitializedBuffer):
                continue
            if not _reset.all():
                _reset_exp = _reset.expand(buffer.shape[0], *_reset.shape)
                buffer[_reset_exp] = 0.0
            else:
                buffer.fill_(0.0)
        with _set_missing_tolerance(self, True):
            for in_key in self.in_keys:
                val_reset = tensordict_reset.get(in_key, None)
                val_prev = tensordict.get(in_key, None)
                # if an in_key is missing, we try to copy it from the previous step
                if val_reset is None and val_prev is not None:
                    tensordict_reset.set(in_key, val_prev)
                elif val_prev is None and val_reset is None:
                    raise KeyError(f"Could not find {in_key} in the reset data.")
            return self._call(tensordict_reset, _reset=_reset)

    def _make_missing_buffer(self, tensordict, in_key, buffer_name):
        buffer = getattr(self, buffer_name)
        data = tensordict.get(in_key)
        size = list(data.shape)
        size.insert(0, self.buffer_size)
        buffer.materialize(size)
        buffer = buffer.to(dtype=data.dtype, device=data.device).zero_()
        setattr(self, buffer_name, buffer)
        return buffer

    def _call(self, tensordict: TensorDictBase, _reset=None) -> TensorDictBase:
        """Update the episode tensordict with max pooled keys."""
        for in_key, out_key in zip(self.in_keys, self.out_keys):
            # Lazy init of buffers
            buffer_name = self._buffer_name(in_key)
            buffer = getattr(self, buffer_name)
            if isinstance(buffer, torch.nn.parameter.UninitializedBuffer):
                buffer = self._make_missing_buffer(tensordict, in_key, buffer_name)
            if _reset is not None:
                # we must use only the reset data
                buffer[:, _reset] = torch.roll(buffer[:, _reset], shifts=1, dims=0)
                # add new obs
                data = tensordict.get(in_key)
                buffer[0, _reset] = data[_reset]
                # apply max pooling
                pooled_tensor, _ = buffer[:, _reset].max(dim=0)
                pooled_tensor = torch.zeros_like(data).masked_scatter_(
                    expand_as_right(_reset, data), pooled_tensor
                )
                # add to tensordict
                tensordict.set(out_key, pooled_tensor)
                continue
            # shift obs 1 position to the right
            buffer.copy_(torch.roll(buffer, shifts=1, dims=0))
            # add new obs
            buffer[0].copy_(tensordict.get(in_key))
            # apply max pooling
            pooled_tensor, _ = buffer.max(dim=0)
            # add to tensordict
            tensordict.set(out_key, pooled_tensor)

        return tensordict

    @_apply_to_composite
    def transform_observation_spec(self, observation_spec: TensorSpec) -> TensorSpec:
        return observation_spec

    def forward(self, tensordict: TensorDictBase) -> TensorDictBase:
        raise NotImplementedError(
            "TimeMaxPool cannot be called independently, only its step and reset methods "
            "are functional. The reason for this is that it is hard to consider using "
            "TimeMaxPool with non-sequential data, such as those collected by a replay buffer "
            "or a dataset. If you need TimeMaxPool to work on a batch of sequential data "
            "(ie as LSTM would work over a whole sequence of data), file an issue on "
            "TorchRL requesting that feature."
        )


class RandomCropTensorDict(Transform):
    """A trajectory sub-sampler for ReplayBuffer and modules.

    Gathers a sub-sequence of a defined length along the last dimension of the input
    tensordict.
    This can be used to get cropped trajectories from trajectories sampled
    from a ReplayBuffer.

    This transform is primarily designed to be used with replay buffers and modules.
    Currently, it cannot be used as an environment transform.
    Do not hesitate to request for this behaviour through an issue if this is
    desired.

    Args:
        sub_seq_len (int): the length of the sub-trajectory to sample
        sample_dim (int, optional): the dimension along which the cropping
            should occur. Negative dimensions should be preferred to make
            the transform robust to tensordicts of varying batch dimensions.
            Defaults to -1 (the default time dimension in TorchRL).
        mask_key (NestedKey): If provided, this represents the mask key to be looked
            for when doing the sampling. If provided, it only valid elements will
            be returned. It is assumed that the mask is a boolean tensor with
            first True values and then False values, not mixed together.
            :class:`RandomCropTensorDict` will NOT check that this is respected
            hence any error caused by an improper mask risks to go unnoticed.
            Defaults: None (no mask key).
    """

    def __init__(
        self,
        sub_seq_len: int,
        sample_dim: int = -1,
        mask_key: Optional[NestedKey] = None,
    ):
        self.sub_seq_len = sub_seq_len
        if sample_dim > 0:
            warnings.warn(
                "A positive shape has been passed to the RandomCropTensorDict "
                "constructor. This may have unexpected behaviours when the "
                "passed tensordicts have inconsistent batch dimensions. "
                "For context, by convention, TorchRL concatenates time steps "
                "along the last dimension of the tensordict."
            )
        self.sample_dim = sample_dim
        self.mask_key = mask_key
        super().__init__()

    def forward(self, tensordict: TensorDictBase) -> TensorDictBase:
        shape = tensordict.shape
        dim = self.sample_dim
        # shape must have at least one dimension
        if not len(shape):
            raise RuntimeError(
                "Cannot sub-sample from a tensordict with an empty shape."
            )
        if shape[dim] < self.sub_seq_len:
            raise RuntimeError(
                f"Cannot sample trajectories of length {self.sub_seq_len} along"
                f" dimension {dim} given a tensordict of shape "
                f"{tensordict.shape}. Consider reducing the sub_seq_len "
                f"parameter or increase sample length."
            )
        max_idx_0 = shape[dim] - self.sub_seq_len
        idx_shape = list(tensordict.shape)
        idx_shape[dim] = 1
        device = tensordict.device
        if device is None:
            device = torch.device("cpu")
        if self.mask_key is None or self.mask_key not in tensordict.keys(
            isinstance(self.mask_key, tuple)
        ):
            idx_0 = torch.randint(max_idx_0, idx_shape, device=device)
        else:
            # get the traj length for each entry
            mask = tensordict.get(self.mask_key)
            if mask.shape != tensordict.shape:
                raise ValueError(
                    "Expected a mask of the same shape as the tensordict. Got "
                    f"mask.shape={mask.shape} and tensordict.shape="
                    f"{tensordict.shape} instead."
                )
            traj_lengths = mask.cumsum(self.sample_dim).max(self.sample_dim, True)[0]
            if (traj_lengths < self.sub_seq_len).any():
                raise RuntimeError(
                    f"Cannot sample trajectories of length {self.sub_seq_len} when the minimum "
                    f"trajectory length is {traj_lengths.min()}."
                )
            # take a random number between 0 and traj_lengths - self.sub_seq_len
            idx_0 = (
                torch.rand(idx_shape, device=device) * (traj_lengths - self.sub_seq_len)
            ).to(torch.long)
        arange = torch.arange(self.sub_seq_len, device=idx_0.device)
        arange_shape = [1 for _ in range(tensordict.ndimension())]
        arange_shape[dim] = len(arange)
        arange = arange.view(arange_shape)
        idx = idx_0 + arange
        return tensordict.gather(dim=self.sample_dim, index=idx)

    def _reset(
        self, tensordict: TensorDictBase, tensordict_reset: TensorDictBase
    ) -> TensorDictBase:
        with _set_missing_tolerance(self, True):
            tensordict_reset = self.forward(tensordict_reset)
        return tensordict_reset


class InitTracker(Transform):
    """Reset tracker.

    This transform populates the step/reset tensordict with a reset tracker entry
    that is set to ``True`` whenever :meth:`~.reset` is called.

    Args:
         init_key (NestedKey, optional): the key to be used for the tracker entry.

    Examples:
        >>> from torchrl.envs.libs.gym import GymEnv
        >>> env = TransformedEnv(GymEnv("Pendulum-v1"), InitTracker())
        >>> td = env.reset()
        >>> print(td["is_init"])
        tensor(True)
        >>> td = env.rand_step(td)
        >>> print(td["next", "is_init"])
        tensor(False)

    """

    def __init__(self, init_key: NestedKey = "is_init"):
        if not isinstance(init_key, str):
            raise ValueError("init_key can only be of type str.")
        self.init_key = init_key
        self.reset_key = "_reset"
        super().__init__()

    def set_container(self, container: Union[Transform, EnvBase]) -> None:
        self._init_keys = None
        return super().set_container(container)

    @property
    def out_keys(self):
        return self.init_keys

    @out_keys.setter
    def out_keys(self, value):
        if value in (None, []):
            return
        raise ValueError(
            "Cannot set non-empty out-keys when out-keys are defined by the init_key value."
        )

    @property
    def init_keys(self):
        init_keys = self.__dict__.get("_init_keys", None)
        if init_keys is not None:
            return init_keys
        init_keys = []
        if self.parent is None:
            raise NotImplementedError(
                FORWARD_NOT_IMPLEMENTED.format(self.__class__.__name__)
            )
        for reset_key in self.parent._filtered_reset_keys:
            if isinstance(reset_key, str):
                init_key = self.init_key
            else:
                init_key = unravel_key((reset_key[:-1], self.init_key))
            init_keys.append(init_key)
        self._init_keys = init_keys
        return self._init_keys

    @property
    def reset_keys(self):
        return self.parent._filtered_reset_keys

    def _call(self, tensordict: TensorDictBase) -> TensorDictBase:
        for init_key in self.init_keys:
            done_key = _replace_last(init_key, "done")
            if init_key not in tensordict.keys(True, True):
                device = tensordict.device
                if device is None:
                    device = torch.device("cpu")
                shape = self.parent.full_done_spec[done_key].shape
                tensordict.set(
                    init_key,
                    torch.zeros(shape, device=device, dtype=torch.bool),
                )
        return tensordict

    def _reset(
        self, tensordict: TensorDictBase, tensordict_reset: TensorDictBase
    ) -> TensorDictBase:
        device = tensordict.device
        if device is None:
            device = torch.device("cpu")
        for reset_key, init_key in zip(self.reset_keys, self.init_keys):
            _reset = tensordict.get(reset_key, None)
            if _reset is None:
                done_key = _replace_last(init_key, "done")
                shape = self.parent.full_done_spec[done_key].shape
                tensordict_reset.set(
                    init_key,
                    torch.ones(
                        shape,
                        device=device,
                        dtype=torch.bool,
                    ),
                )
            else:
                init_val = _reset.clone()
                parent_td = (
                    tensordict_reset
                    if isinstance(init_key, str)
                    else tensordict_reset.get(init_key[:-1])
                )
                if init_val.ndim == parent_td.ndim:
                    # unsqueeze, to match the done shape
                    init_val = init_val.unsqueeze(-1)
                tensordict_reset.set(init_key, init_val)
        return tensordict_reset

    def transform_observation_spec(self, observation_spec: TensorSpec) -> TensorSpec:
        full_done_spec = self.parent.output_spec["full_done_spec"]
        for init_key in self.init_keys:
            for done_key in self.parent.done_keys:
                # check root
                if type(done_key) != type(init_key):
                    continue
                if isinstance(done_key, tuple):
                    if done_key[:-1] == init_key[:-1]:
                        shape = full_done_spec[done_key].shape
                        break
                if isinstance(done_key, str):
                    shape = full_done_spec[done_key].shape
                    break
            else:
                raise KeyError(
                    f"Could not find root of init_key {init_key} within done_keys {self.parent.done_keys}."
                )
            observation_spec[init_key] = DiscreteTensorSpec(
                2,
                dtype=torch.bool,
                device=self.parent.device,
                shape=shape,
            )
        return observation_spec

    def forward(self, tensordict: TensorDictBase) -> TensorDictBase:
        raise NotImplementedError(
            FORWARD_NOT_IMPLEMENTED.format(self.__class__.__name__)
        )


class RenameTransform(Transform):
    """A transform to rename entries in the output tensordict.

    Args:
        in_keys (sequence of NestedKey): the entries to rename
        out_keys (sequence of NestedKey): the name of the entries after renaming.
        in_keys_inv (sequence of NestedKey, optional): the entries to rename before
            passing the input tensordict to :meth:`EnvBase._step`.
        out_keys_inv (sequence of NestedKey, optional): the names of the renamed
            entries passed to :meth:`EnvBase._step`.
        create_copy (bool, optional): if ``True``, the entries will be copied
            with a different name rather than being renamed. This allows for
            renaming immutable entries such as ``"reward"`` and ``"done"``.

    Examples:
        >>> from torchrl.envs.libs.gym import GymEnv
        >>> env = TransformedEnv(
        ...     GymEnv("Pendulum-v1"),
        ...     RenameTransform(["observation", ], ["stuff",], create_copy=False),
        ... )
        >>> tensordict = env.rollout(3)
        >>> print(tensordict)
        TensorDict(
            fields={
                action: Tensor(shape=torch.Size([3, 1]), device=cpu, dtype=torch.float32, is_shared=False),
                done: Tensor(shape=torch.Size([3, 1]), device=cpu, dtype=torch.bool, is_shared=False),
                next: TensorDict(
                    fields={
                        done: Tensor(shape=torch.Size([3, 1]), device=cpu, dtype=torch.bool, is_shared=False),
                        reward: Tensor(shape=torch.Size([3, 1]), device=cpu, dtype=torch.float32, is_shared=False),
                        stuff: Tensor(shape=torch.Size([3, 3]), device=cpu, dtype=torch.float32, is_shared=False)},
                    batch_size=torch.Size([3]),
                    device=cpu,
                    is_shared=False),
                stuff: Tensor(shape=torch.Size([3, 3]), device=cpu, dtype=torch.float32, is_shared=False)},
            batch_size=torch.Size([3]),
            device=cpu,
            is_shared=False)
        >>> # if the output is also an input, we need to rename if both ways:
        >>> from torchrl.envs.libs.brax import BraxEnv
        >>> env = TransformedEnv(
        ...     BraxEnv("fast"),
        ...     RenameTransform(["state"], ["newname"], ["state"], ["newname"])
        ... )
        >>> _ = env.set_seed(1)
        >>> tensordict = env.rollout(3)
        >>> assert "newname" in tensordict.keys()
        >>> assert "state" not in tensordict.keys()

    """

    def __init__(
        self, in_keys, out_keys, in_keys_inv=None, out_keys_inv=None, create_copy=False
    ):
        if in_keys_inv is None:
            in_keys_inv = []
        if out_keys_inv is None:
            out_keys_inv = copy(in_keys_inv)
        self.create_copy = create_copy
        super().__init__(in_keys, out_keys, in_keys_inv, out_keys_inv)
        if len(self.in_keys) != len(self.out_keys):
            raise ValueError(
                f"The number of in_keys ({len(self.in_keys)}) should match the number of out_keys ({len(self.out_keys)})."
            )
        if len(self.in_keys_inv) != len(self.out_keys_inv):
            raise ValueError(
                f"The number of in_keys_inv ({len(self.in_keys_inv)}) should match the number of out_keys_inv ({len(self.out_keys)})."
            )
        if len(set(out_keys).intersection(in_keys)):
            raise ValueError(
                f"Cannot have matching in and out_keys because order is unclear. "
                f"Please use separated transforms. "
                f"Got in_keys={in_keys} and out_keys={out_keys}."
            )

    def _call(self, tensordict: TensorDictBase) -> TensorDictBase:
        if self.create_copy:
            out = tensordict.select(*self.in_keys, strict=not self._missing_tolerance)
            for in_key, out_key in zip(self.in_keys, self.out_keys):
                try:
                    tensordict.rename_key_(in_key, out_key)
                except KeyError:
                    if not self._missing_tolerance:
                        raise
            tensordict = tensordict.update(out)
        else:
            for in_key, out_key in zip(self.in_keys, self.out_keys):
                try:
                    tensordict.rename_key_(in_key, out_key)
                except KeyError:
                    if not self._missing_tolerance:
                        raise
        return tensordict

    forward = _call

    def _reset(
        self, tensordict: TensorDictBase, tensordict_reset: TensorDictBase
    ) -> TensorDictBase:
        with _set_missing_tolerance(self, True):
            return self._call(tensordict_reset)

    def _inv_call(self, tensordict: TensorDictBase) -> TensorDictBase:
        # no in-place modif
        if self.create_copy:
            out = tensordict.select(
                *self.out_keys_inv, strict=not self._missing_tolerance
            )
            for in_key, out_key in zip(self.in_keys_inv, self.out_keys_inv):
                try:
                    out.rename_key_(out_key, in_key)
                except KeyError:
                    if not self._missing_tolerance:
                        raise

            tensordict = tensordict.update(out)
        else:
            for in_key, out_key in zip(self.in_keys_inv, self.out_keys_inv):
                try:
                    tensordict.rename_key_(out_key, in_key)
                except KeyError:
                    if not self._missing_tolerance:
                        raise
        return tensordict

    def transform_output_spec(self, output_spec: CompositeSpec) -> CompositeSpec:
        for done_key in self.parent.done_keys:
            if done_key in self.in_keys:
                for i, out_key in enumerate(self.out_keys):  # noqa: B007
                    if self.in_keys[i] == done_key:
                        break
                else:
                    # unreachable
                    raise RuntimeError
                output_spec["full_done_spec"][out_key] = output_spec["full_done_spec"][
                    done_key
                ].clone()
                if not self.create_copy:
                    del output_spec["full_done_spec"][done_key]
        for reward_key in self.parent.reward_keys:
            if reward_key in self.in_keys:
                for i, out_key in enumerate(self.out_keys):  # noqa: B007
                    if self.in_keys[i] == reward_key:
                        break
                else:
                    # unreachable
                    raise RuntimeError
                output_spec["full_reward_spec"][out_key] = output_spec[
                    "full_reward_spec"
                ][reward_key].clone()
                if not self.create_copy:
                    del output_spec["full_reward_spec"][reward_key]
        for observation_key in self.parent.full_observation_spec.keys(True):
            if observation_key in self.in_keys:
                for i, out_key in enumerate(self.out_keys):  # noqa: B007
                    if self.in_keys[i] == observation_key:
                        break
                else:
                    # unreachable
                    raise RuntimeError
                output_spec["full_observation_spec"][out_key] = output_spec[
                    "full_observation_spec"
                ][observation_key].clone()
                if not self.create_copy:
                    del output_spec["full_observation_spec"][observation_key]
        return output_spec

    def transform_input_spec(self, input_spec: CompositeSpec) -> CompositeSpec:
        for action_key in self.parent.action_keys:
            if action_key in self.in_keys:
                for i, out_key in enumerate(self.out_keys):  # noqa: B007
                    if self.in_keys[i] == action_key:
                        break
                else:
                    # unreachable
                    raise RuntimeError
                input_spec["full_action_spec"][out_key] = input_spec[
                    "full_action_spec"
                ][action_key].clone()
                if not self.create_copy:
                    del input_spec["full_action_spec"][action_key]
        for state_key in self.parent.full_state_spec.keys(True):
            if state_key in self.in_keys:
                for i, out_key in enumerate(self.out_keys):  # noqa: B007
                    if self.in_keys[i] == state_key:
                        break
                else:
                    # unreachable
                    raise RuntimeError
                input_spec["full_state_spec"][out_key] = input_spec["full_state_spec"][
                    state_key
                ].clone()
                if not self.create_copy:
                    del input_spec["full_state_spec"][state_key]
        return input_spec


class Reward2GoTransform(Transform):
    """Calculates the reward to go based on the episode reward and a discount factor.

    As the :class:`~.Reward2GoTransform` is only an inverse transform the ``in_keys`` will be directly used for the ``in_keys_inv``.
    The reward-to-go can be only calculated once the episode is finished. Therefore, the transform should be applied to the replay buffer
    and not to the collector or within an environment.

    Args:
        gamma (float or torch.Tensor): the discount factor. Defaults to 1.0.
        in_keys (sequence of NestedKey): the entries to rename. Defaults to
            ``("next", "reward")`` if none is provided.
        out_keys (sequence of NestedKey): the entries to rename. Defaults to
            the values of ``in_keys`` if none is provided.
        done_key (NestedKey): the done entry. Defaults to ``"done"``.
        truncated_key (NestedKey): the truncated entry. Defaults to ``"truncated"``.
            If no truncated entry is found, only the ``"done"`` will be used.

    Examples:
        >>> # Using this transform as part of a replay buffer
        >>> from torchrl.data import ReplayBuffer, LazyTensorStorage
        >>> torch.manual_seed(0)
        >>> r2g = Reward2GoTransform(gamma=0.99, out_keys=["reward_to_go"])
        >>> rb = ReplayBuffer(storage=LazyTensorStorage(100), transform=r2g)
        >>> batch, timesteps = 4, 5
        >>> done = torch.zeros(batch, timesteps, 1, dtype=torch.bool)
        >>> for i in range(batch):
        ...     while not done[i].any():
        ...         done[i] = done[i].bernoulli_(0.1)
        >>> reward = torch.ones(batch, timesteps, 1)
        >>> td = TensorDict(
        ...     {"next": {"done": done, "reward": reward}},
        ...     [batch, timesteps],
        ... )
        >>> rb.extend(td)
        >>> sample = rb.sample(1)
        >>> print(sample["next", "reward"])
        tensor([[[1.],
                 [1.],
                 [1.],
                 [1.],
                 [1.]]])
        >>> print(sample["reward_to_go"])
        tensor([[[4.9010],
                 [3.9404],
                 [2.9701],
                 [1.9900],
                 [1.0000]]])

    One can also use this transform directly with a collector: make sure to
    append the `inv` method of the transform.

    Examples:
        >>> from torchrl.envs.utils import RandomPolicy        >>> from torchrl.collectors import SyncDataCollector
        >>> from torchrl.envs.libs.gym import GymEnv
        >>> t = Reward2GoTransform(gamma=0.99, out_keys=["reward_to_go"])
        >>> env = GymEnv("Pendulum-v1")
        >>> collector = SyncDataCollector(
        ...     env,
        ...     RandomPolicy(env.action_spec),
        ...     frames_per_batch=200,
        ...     total_frames=-1,
        ...     postproc=t.inv
        ... )
        >>> for data in collector:
        ...     break
        >>> print(data)
        TensorDict(
            fields={
                action: Tensor(shape=torch.Size([200, 1]), device=cpu, dtype=torch.float32, is_shared=False),
                collector: TensorDict(
                    fields={
                        traj_ids: Tensor(shape=torch.Size([200]), device=cpu, dtype=torch.int64, is_shared=False)},
                    batch_size=torch.Size([200]),
                    device=cpu,
                    is_shared=False),
                done: Tensor(shape=torch.Size([200, 1]), device=cpu, dtype=torch.bool, is_shared=False),
                next: TensorDict(
                    fields={
                        done: Tensor(shape=torch.Size([200, 1]), device=cpu, dtype=torch.bool, is_shared=False),
                        observation: Tensor(shape=torch.Size([200, 3]), device=cpu, dtype=torch.float32, is_shared=False),
                        reward: Tensor(shape=torch.Size([200, 1]), device=cpu, dtype=torch.float32, is_shared=False)},
                    batch_size=torch.Size([200]),
                    device=cpu,
                    is_shared=False),
                observation: Tensor(shape=torch.Size([200, 3]), device=cpu, dtype=torch.float32, is_shared=False),
                reward: Tensor(shape=torch.Size([200, 1]), device=cpu, dtype=torch.float32, is_shared=False),
                reward_to_go: Tensor(shape=torch.Size([200, 1]), device=cpu, dtype=torch.float32, is_shared=False)},
            batch_size=torch.Size([200]),
            device=cpu,
            is_shared=False)

    Using this transform as part of an env will raise an exception

    Examples:
        >>> t = Reward2GoTransform(gamma=0.99)
        >>> TransformedEnv(GymEnv("Pendulum-v1"), t)  # crashes

    .. note:: In settings where multiple done entries are present, one should build
        a single :class:`~Reward2GoTransform` for each done-reward pair.

    """

    ENV_ERR = (
        "The Reward2GoTransform is only an inverse transform and can "
        "only be applied to the replay buffer."
    )

    def __init__(
        self,
        gamma: Optional[Union[float, torch.Tensor]] = 1.0,
        in_keys: Sequence[NestedKey] | None = None,
        out_keys: Sequence[NestedKey] | None = None,
        done_key: Optional[NestedKey] = "done",
    ):
        if in_keys is None:
            in_keys = [("next", "reward")]
        if out_keys is None:
            out_keys = copy(in_keys)
        # out_keys = ["reward_to_go"]
        super().__init__(
            in_keys=in_keys,
            in_keys_inv=in_keys,
            out_keys_inv=out_keys,
        )
        self.done_key = done_key

        if not isinstance(gamma, torch.Tensor):
            gamma = torch.tensor(gamma)

        self.register_buffer("gamma", gamma)

    def _inv_call(self, tensordict: TensorDictBase) -> TensorDictBase:
        if self.parent is not None:
            raise ValueError(self.ENV_ERR)
        done = tensordict.get(("next", self.done_key))

        if not done.any(-2).all():
            raise RuntimeError(
                "No episode ends found to calculate the reward to go. Make sure that the number of frames_per_batch is larger than number of steps per episode."
            )
        found = False
        for in_key, out_key in zip(self.in_keys_inv, self.out_keys_inv):
            if in_key in tensordict.keys(include_nested=True):
                found = True
                item = self._inv_apply_transform(tensordict.get(in_key), done)
                tensordict.set(out_key, item)
        if not found:
            raise KeyError(f"Could not find any of the input keys {self.in_keys}.")
        return tensordict

    def forward(self, tensordict: TensorDictBase) -> TensorDictBase:
        return tensordict

    def _call(self, tensordict: TensorDictBase) -> TensorDictBase:
        raise ValueError(self.ENV_ERR)

    def _inv_apply_transform(
        self, reward: torch.Tensor, done: torch.Tensor
    ) -> torch.Tensor:
        return reward2go(reward, done, self.gamma)

    def set_container(self, container):
        if isinstance(container, EnvBase) or container.parent is not None:
            raise ValueError(self.ENV_ERR)


class ActionMask(Transform):
    """An adaptive action masker.

    This transform reads the mask from the input tensordict after the step is executed,
    and adapts the mask of the one-hot / categorical action spec.

      .. note:: This transform will fail when used without an environment.

    Args:
        action_key (NestedKey, optional): the key where the action tensor can be found.
            Defaults to ``"action"``.
        mask_key (NestedKey, optional): the key where the action mask can be found.
            Defaults to ``"action_mask"``.

    Examples:
        >>> import torch
        >>> from torchrl.data.tensor_specs import DiscreteTensorSpec, BinaryDiscreteTensorSpec, UnboundedContinuousTensorSpec, CompositeSpec
        >>> from torchrl.envs.transforms import ActionMask, TransformedEnv
        >>> from torchrl.envs.common import EnvBase
        >>> class MaskedEnv(EnvBase):
        ...     def __init__(self, *args, **kwargs):
        ...         super().__init__(*args, **kwargs)
        ...         self.action_spec = DiscreteTensorSpec(4)
        ...         self.state_spec = CompositeSpec(action_mask=BinaryDiscreteTensorSpec(4, dtype=torch.bool))
        ...         self.observation_spec = CompositeSpec(obs=UnboundedContinuousTensorSpec(3))
        ...         self.reward_spec = UnboundedContinuousTensorSpec(1)
        ...
        ...     def _reset(self, tensordict=None):
        ...         td = self.observation_spec.rand()
        ...         td.update(torch.ones_like(self.state_spec.rand()))
        ...         return td
        ...
        ...     def _step(self, data):
        ...         td = self.observation_spec.rand()
        ...         mask = data.get("action_mask")
        ...         action = data.get("action")
        ...         mask = mask.scatter(-1, action.unsqueeze(-1), 0)
        ...
        ...         td.set("action_mask", mask)
        ...         td.set("reward", self.reward_spec.rand())
        ...         td.set("done", ~mask.any().view(1))
        ...         return td
        ...
        ...     def _set_seed(self, seed):
        ...         return seed
        ...
        >>> torch.manual_seed(0)
        >>> base_env = MaskedEnv()
        >>> env = TransformedEnv(base_env, ActionMask())
        >>> r = env.rollout(10)
        >>> env = TransformedEnv(base_env, ActionMask())
        >>> r = env.rollout(10)
        >>> r["action_mask"]
        tensor([[ True,  True,  True,  True],
                [ True,  True, False,  True],
                [ True,  True, False, False],
                [ True, False, False, False]])

    """

    ACCEPTED_SPECS = (
        OneHotDiscreteTensorSpec,
        DiscreteTensorSpec,
        MultiOneHotDiscreteTensorSpec,
        MultiDiscreteTensorSpec,
    )
    SPEC_TYPE_ERROR = "The action spec must be one of {}. Got {} instead."

    def __init__(
        self, action_key: NestedKey = "action", mask_key: NestedKey = "action_mask"
    ):
        if not isinstance(action_key, (tuple, str)):
            raise ValueError(
                f"The action key must be a nested key. Got {type(action_key)} instead."
            )
        if not isinstance(mask_key, (tuple, str)):
            raise ValueError(
                f"The mask key must be a nested key. Got {type(mask_key)} instead."
            )
        super().__init__(
            in_keys=[action_key, mask_key], out_keys=[], in_keys_inv=[], out_keys_inv=[]
        )

    def forward(self, tensordict: TensorDictBase) -> TensorDictBase:
        raise RuntimeError(FORWARD_NOT_IMPLEMENTED.format(type(self)))

    def _call(self, tensordict: TensorDictBase) -> TensorDictBase:
        parent = self.parent
        if parent is None:
            raise RuntimeError(
                f"{type(self)}.parent cannot be None: make sure this transform is executed within an environment."
            )
        mask = tensordict.get(self.in_keys[1])
        action_spec = self.container.action_spec
        if not isinstance(action_spec, self.ACCEPTED_SPECS):
            raise ValueError(
                self.SPEC_TYPE_ERROR.format(self.ACCEPTED_SPECS, type(action_spec))
            )
        action_spec.update_mask(mask.to(action_spec.device))
        return tensordict

    def _reset(
        self, tensordict: TensorDictBase, tensordict_reset: TensorDictBase
    ) -> TensorDictBase:
        action_spec = self.container.action_spec
        if not isinstance(action_spec, self.ACCEPTED_SPECS):
            raise ValueError(
                self.SPEC_TYPE_ERROR.format(self.ACCEPTED_SPECS, type(action_spec))
            )
        mask = tensordict.get(self.in_keys[1], None)
        if mask is not None:
            mask = mask.to(action_spec.device)
        action_spec.update_mask(mask)

        # TODO: Check that this makes sense
        with _set_missing_tolerance(self, True):
            tensordict_reset = self._call(tensordict_reset)
        return tensordict_reset


class VecGymEnvTransform(Transform):
    """A transform for GymWrapper subclasses that handles the auto-reset in a consistent way.

    Gym, gymnasium and SB3 provide vectorized (read, parallel or batched) environments
    that are automatically reset. When this occurs, the actual observation resulting
    from the action is saved within a key in the info.
    The class :class:`torchrl.envs.libs.gym.terminal_obs_reader` reads that observation
    and stores it in a ``"final"`` key within the output tensordict.
    In turn, this transform reads that final data, swaps it with the observation
    written in its place that results from the actual reset, and saves the
    reset output in a private container. The resulting data truly reflects
    the output of the step.

    This class works from gym 0.13 till the most recent gymnasium version.

    .. note:: Gym versions < 0.22 did not return the final observations. For these,
        we simply fill the next observations with NaN (because it is lost) and
        do the swap at the next step.

    Then, when calling `env.reset`, the saved data is written back where it belongs
    (and the `reset` is a no-op).

    This transform is automatically appended to the gym env whenever the wrapper
    is created with an async env.

    Args:
        final_name (str, optional): the name of the final observation in the dict.
            Defaults to `"final"`.

    .. note:: In general, this class should not be handled directly. It is
        created whenever a vectorized environment is placed within a :class:`GymWrapper`.

    """

    def __init__(self, final_name="final"):
        self.final_name = final_name
        super().__init__()
        self._memo = {}

    def set_container(self, container: Union[Transform, EnvBase]) -> None:
        out = super().set_container(container)
        self._done_keys = None
        self._obs_keys = None
        return out

    def _step(
        self, tensordict: TensorDictBase, next_tensordict: TensorDictBase
    ) -> TensorDictBase:
        # save the final info
        done = False
        for done_key in self.done_keys:
            # we assume dones can be broadcast
            done = done | next_tensordict.get(done_key)
        if done is False:
            raise RuntimeError(
                f"Could not find any done signal in tensordict:\n{tensordict}"
            )
        self._memo["done"] = done
        final = next_tensordict.pop(self.final_name, None)
        # if anything's done, we need to swap the final obs
        if done.any():
            done = done.squeeze(-1)
            if final is not None:
                saved_next = next_tensordict.select(*final.keys(True, True)).clone()
                next_tensordict[done] = final[done]
            else:
                saved_next = next_tensordict.select(*self.obs_keys).clone()
                for obs_key in self.obs_keys:
                    next_tensordict[obs_key][done] = torch.tensor(np.nan)

            self._memo["saved_next"] = saved_next
        else:
            self._memo["saved_next"] = None
        return next_tensordict

    def _reset(
        self, tensordict: TensorDictBase, tensordict_reset: TensorDictBase
    ) -> TensorDictBase:
        done = self._memo.get("done", None)
        reset = tensordict.get("_reset", done)
        if done is not None:
            done = done.view_as(reset)
        if (
            reset is not done
            and (reset != done).any()
            and (not reset.all() or not reset.any())
        ):
            raise RuntimeError(
                "Cannot partially reset a gym(nasium) async env with a reset mask that does not match the done mask. "
                f"Got reset={reset}\nand done={done}"
            )
        # if not reset.any(), we don't need to do anything.
        # if reset.all(), we don't either (bc GymWrapper will call a plain reset).
        if reset is not None and reset.any() and not reset.all():
            saved_next = self._memo["saved_next"]
            # reset = reset.view(tensordict.shape)
            # we have a data container from the previous call to step
            # that contains part of the observation we need.
            # We can safely place them back in the reset result tensordict:
            # in env.rollout(), the result of reset() is assumed to be just
            # the td from previous step with updated values from reset.
            # In our case, it will always be the case that all these values
            # are properly set.
            # collectors even take care of doing an extra masking so it's even
            # safer.
            tensordict_reset.update(saved_next)
            for done_key in self.done_keys:
                # Make sure that all done are False
                done = tensordict.get(done_key, None)
                if done is not None:
                    done = done.clone().fill_(0)
                else:
                    done = torch.zeros(
                        (*tensordict.batch_size, 1),
                        device=tensordict.device,
                        dtype=torch.bool,
                    )
                tensordict.set(done_key, done)
        tensordict_reset.pop(self.final_name, None)
        return tensordict_reset

    @property
    def done_keys(self) -> List[NestedKey]:
        keys = self.__dict__.get("_done_keys", None)
        if keys is None:
            keys = self.parent.done_keys
            # we just want the "done" key
            _done_keys = []
            for key in keys:
                if not isinstance(key, tuple):
                    key = (key,)
                if key[-1] == "done":
                    _done_keys.append(unravel_key(key))
            if not len(_done_keys):
                raise RuntimeError("Could not find a 'done' key in the env specs.")
            self._done_keys = _done_keys
        return keys

    @property
    def obs_keys(self) -> List[NestedKey]:
        keys = self.__dict__.get("_obs_keys", None)
        if keys is None:
            keys = list(self.parent.observation_spec.keys(True, True))
            self._obs_keys = keys
        return keys

    def transform_observation_spec(self, observation_spec: TensorSpec) -> TensorSpec:
        if self.final_name in observation_spec.keys(True):
            del observation_spec[self.final_name]
        return observation_spec

    def forward(self, tensordict: TensorDictBase) -> TensorDictBase:
        raise RuntimeError(FORWARD_NOT_IMPLEMENTED.format(type(self)))


class BurnInTransform(Transform):
    """Transform to partially burn-in data sequences.

    This transform is useful to obtain up-to-date recurrent states when
    they are not available. It burns-in a number of steps along the time dimension
    from sampled sequential data slices and returs the remaining data sequence with
    the burnt-in data in its initial time step. This transform is intended to be used as a
    replay buffer transform, not as an environment transform.

    Args:
        modules (sequence of TensorDictModule): A list of modules used to burn-in data sequences.
        burn_in (int): The number of time steps to burn in.
        out_keys (sequence of NestedKey, optional): destination keys. Defaults to
        all the modules `out_keys` that point to the next time step (e.g. `"hidden"` if `
        ("next", "hidden")` is part of the `out_keys` of a module).

    .. note::
        This transform expects as inputs TensorDicts with its last dimension being the
        time dimension. It also  assumes that all provided modules can process
        sequential data.

    Examples:
        >>> import torch
        >>> from tensordict import TensorDict
        >>> from torchrl.envs.transforms import BurnInTransform
        >>> from torchrl.modules import GRUModule
        >>> gru_module = GRUModule(
        ...     input_size=10,
        ...     hidden_size=10,
        ...     in_keys=["observation", "hidden"],
        ...     out_keys=["intermediate", ("next", "hidden")],
        ... ).set_recurrent_mode(True)
        >>> burn_in_transform = BurnInTransform(
        ...     modules=[gru_module],
        ...     burn_in=5,
        ... )
        >>> td = TensorDict({
        ...     "observation": torch.randn(2, 10, 10),
        ...      "hidden": torch.randn(2, 10, gru_module.gru.num_layers, 10),
        ...      "is_init": torch.zeros(2, 10, 1),
        ... }, batch_size=[2, 10])
        >>> td = burn_in_transform(td)
        >>> td.shape
        torch.Size([2, 5])
        >>> td.get("hidden").abs().sum()
        tensor(86.3008)

        >>> from torchrl.data import LazyMemmapStorage, TensorDictReplayBuffer
        >>> buffer = TensorDictReplayBuffer(
        ...     storage=LazyMemmapStorage(2),
        ...     batch_size=1,
        ... )
        >>> buffer.append_transform(burn_in_transform)
        >>> td = TensorDict({
        ...     "observation": torch.randn(2, 10, 10),
        ...      "hidden": torch.randn(2, 10, gru_module.gru.num_layers, 10),
        ...      "is_init": torch.zeros(2, 10, 1),
        ... }, batch_size=[2, 10])
        >>> buffer.extend(td)
        >>> td = buffer.sample(1)
        >>> td.shape
        torch.Size([1, 5])
        >>> td.get("hidden").abs().sum()
        tensor(37.0344)
    """

    invertible = False

    def __init__(
        self,
        modules: Sequence[TensorDictModuleBase],
        burn_in: int,
        out_keys: Sequence[NestedKey] | None = None,
    ):
        if not isinstance(modules, Sequence):
            modules = [modules]

        for module in modules:
            if not isinstance(module, TensorDictModuleBase):
                raise ValueError(
                    f"All modules must be TensorDictModules, but a {type(module)} was provided."
                )

        in_keys = set()
        for module in modules:
            in_keys.update(module.in_keys)

        if out_keys is None:
            out_keys = set()
            for module in modules:
                for key in module.out_keys:
                    if key[0] == "next":
                        out_keys.add(key[1])
        else:
            out_keys_ = set()
            for key in out_keys:
                if isinstance(key, tuple) and key[0] == "next":
                    key = key[1]
                    warnings.warn(
                        f"The 'next' key is not needed in the BurnInTransform `out_key` {key} and "
                        f"will be ignored. This transform already assumes that `out_keys` will be "
                        f"retrieved from the next time step of the burnt-in data."
                    )
                out_keys_.add(key)
            out_keys = out_keys_

        super().__init__(in_keys=in_keys, out_keys=out_keys)
        self.modules = modules
        self.burn_in = burn_in

    def _call(self, tensordict: TensorDictBase) -> TensorDictBase:
        raise RuntimeError("BurnInTransform can only be appended to a ReplayBuffer")

    def _step(
        self, tensordict: TensorDictBase, next_tensordict: TensorDictBase
    ) -> TensorDictBase:
        raise RuntimeError("BurnInTransform can only be appended to a ReplayBuffer.")

    def forward(self, tensordict: TensorDictBase) -> TensorDictBase:

        if self.burn_in == 0:
            return tensordict

        td_device = tensordict.device
        B, T, *extra_dims = tensordict.batch_size

        # Split the tensor dict into burn-in data and the rest.
        td_burn_in = tensordict[..., : self.burn_in]
        td_out = tensordict[..., self.burn_in :]

        # Burn in the recurrent state.
        with torch.no_grad():
            for module in self.modules:
                module_device = next(module.parameters()).device or None
                td_burn_in = td_burn_in.to(module_device)
                td_burn_in = module(td_burn_in)
        td_burn_in = td_burn_in.to(td_device)

        # Update out TensorDict with the burnt-in data.
        for out_key in self.out_keys:
            if out_key not in td_out.keys(include_nested=True):
                td_out.set(
                    out_key,
                    torch.zeros(
                        B, T - self.burn_in, *tensordict.get(out_key).shape[2:]
                    ),
                )
            td_out[..., 0][out_key].copy_(td_burn_in["next"][..., -1][out_key])

        return td_out

    def __repr__(self) -> str:
        return f"{self.__class__.__name__}(burn_in={self.burn_in}, in_keys={self.in_keys}, out_keys={self.out_keys})"


class SignTransform(Transform):
    """A transform to compute the signs of TensorDict values.

    This transform reads the tensors in ``in_keys`` and ``in_keys_inv``, computes the
    signs of their elements and writes the resulting sign tensors to ``out_keys`` and
    ``out_keys_inv`` respectively.

    Args:
        in_keys (list of NestedKeys): input entries (read)
        out_keys (list of NestedKeys): input entries (write)
        in_keys_inv (list of NestedKeys): input entries (read) during :meth:`~.inv` calls.
        out_keys_inv (list of NestedKeys): input entries (write) during :meth:`~.inv` calls.

    Examples:
        >>> from torchrl.envs import GymEnv, TransformedEnv, SignTransform
        >>> base_env = GymEnv("Pendulum-v1")
        >>> env = TransformedEnv(base_env, SignTransform(in_keys=['observation']))
        >>> r = env.rollout(100)
        >>> obs = r["observation"]
        >>> assert (torch.logical_or(torch.logical_or(obs == -1, obs == 1), obs == 0.0)).all()
    """

    def __init__(
        self,
        in_keys=None,
        out_keys=None,
        in_keys_inv=None,
        out_keys_inv=None,
    ):
        if in_keys is None:
            in_keys = []
        if out_keys is None:
            out_keys = copy(in_keys)
        if in_keys_inv is None:
            in_keys_inv = []
        if out_keys_inv is None:
            out_keys_inv = copy(in_keys_inv)
        super().__init__(in_keys, out_keys, in_keys_inv, out_keys_inv)

    def _apply_transform(self, obs: torch.Tensor) -> torch.Tensor:
        return obs.sign()

    def _inv_apply_transform(self, state: torch.Tensor) -> torch.Tensor:
        return state.sign()

    @_apply_to_composite
    def transform_observation_spec(self, observation_spec: TensorSpec) -> TensorSpec:
        return BoundedTensorSpec(
            shape=observation_spec.shape,
            device=observation_spec.device,
            dtype=observation_spec.dtype,
            high=1.0,
            low=-1.0,
        )

    def transform_reward_spec(self, reward_spec: TensorSpec) -> TensorSpec:
        for key in self.in_keys:
            if key in self.parent.reward_keys:
                spec = self.parent.output_spec["full_reward_spec"][key]
                self.parent.output_spec["full_reward_spec"][key] = BoundedTensorSpec(
                    shape=spec.shape,
                    device=spec.device,
                    dtype=spec.dtype,
                    high=1.0,
                    low=-1.0,
                )
        return self.parent.output_spec["full_reward_spec"]

    def _reset(
        self, tensordict: TensorDictBase, tensordict_reset: TensorDictBase
    ) -> TensorDictBase:
        with _set_missing_tolerance(self, True):
            tensordict_reset = self._call(tensordict_reset)
        return tensordict_reset


class RemoveEmptySpecs(Transform):
    """Removes empty specs and content from an environment.

    Examples:
        >>> import torch
        >>> from tensordict import TensorDict
        >>> from torchrl.data import UnboundedContinuousTensorSpec, CompositeSpec, \
        ...     DiscreteTensorSpec
        >>> from torchrl.envs import EnvBase, TransformedEnv, RemoveEmptySpecs
        >>>
        >>>
        >>> class DummyEnv(EnvBase):
        ...     def __init__(self, *args, **kwargs):
        ...         super().__init__(*args, **kwargs)
        ...         self.observation_spec = CompositeSpec(
        ...             observation=UnboundedContinuousTensorSpec((*self.batch_size, 3)),
        ...             other=CompositeSpec(
        ...                 another_other=CompositeSpec(shape=self.batch_size),
        ...                 shape=self.batch_size,
        ...             ),
        ...             shape=self.batch_size,
        ...         )
        ...         self.action_spec = UnboundedContinuousTensorSpec((*self.batch_size, 3))
        ...         self.done_spec = DiscreteTensorSpec(
        ...             2, (*self.batch_size, 1), dtype=torch.bool
        ...         )
        ...         self.full_done_spec["truncated"] = self.full_done_spec[
        ...             "terminated"].clone()
        ...         self.reward_spec = CompositeSpec(
        ...             reward=UnboundedContinuousTensorSpec(*self.batch_size, 1),
        ...             other_reward=CompositeSpec(shape=self.batch_size),
        ...             shape=self.batch_size
        ...             )
        ...
        ...     def _reset(self, tensordict):
        ...         return self.observation_spec.rand().update(self.full_done_spec.zero())
        ...
        ...     def _step(self, tensordict):
        ...         return TensorDict(
        ...             {},
        ...             batch_size=[]
        ...         ).update(self.observation_spec.rand()).update(
        ...             self.full_done_spec.zero()
        ...             ).update(self.full_reward_spec.rand())
        ...
        ...     def _set_seed(self, seed):
        ...         return seed + 1
        >>>
        >>>
        >>> base_env = DummyEnv()
        >>> print(base_env.rollout(2))
        TensorDict(
            fields={
                action: Tensor(shape=torch.Size([2, 3]), device=cpu, dtype=torch.float32, is_shared=False),
                done: Tensor(shape=torch.Size([2, 1]), device=cpu, dtype=torch.bool, is_shared=False),
                next: TensorDict(
                    fields={
                        done: Tensor(shape=torch.Size([2, 1]), device=cpu, dtype=torch.bool, is_shared=False),
                        observation: Tensor(shape=torch.Size([2, 3]), device=cpu, dtype=torch.float32, is_shared=False),
                        other: TensorDict(
                            fields={
                                another_other: TensorDict(
                                    fields={
                                    },
                                    batch_size=torch.Size([2]),
                                    device=cpu,
                                    is_shared=False)},
                            batch_size=torch.Size([2]),
                            device=cpu,
                            is_shared=False),
                        other_reward: TensorDict(
                            fields={
                            },
                            batch_size=torch.Size([2]),
                            device=cpu,
                            is_shared=False),
                        reward: Tensor(shape=torch.Size([2, 1]), device=cpu, dtype=torch.float32, is_shared=False),
                        terminated: Tensor(shape=torch.Size([2, 1]), device=cpu, dtype=torch.bool, is_shared=False),
                        truncated: Tensor(shape=torch.Size([2, 1]), device=cpu, dtype=torch.bool, is_shared=False)},
                    batch_size=torch.Size([2]),
                    device=cpu,
                    is_shared=False),
                observation: Tensor(shape=torch.Size([2, 3]), device=cpu, dtype=torch.float32, is_shared=False),
                terminated: Tensor(shape=torch.Size([2, 1]), device=cpu, dtype=torch.bool, is_shared=False),
                truncated: Tensor(shape=torch.Size([2, 1]), device=cpu, dtype=torch.bool, is_shared=False)},
            batch_size=torch.Size([2]),
            device=cpu,
            is_shared=False)
        >>> check_env_specs(base_env)
        >>> env = TransformedEnv(base_env, RemoveEmptySpecs())
        >>> print(env.rollout(2))
        TensorDict(
            fields={
                action: Tensor(shape=torch.Size([2, 3]), device=cpu, dtype=torch.float32, is_shared=False),
                done: Tensor(shape=torch.Size([2, 1]), device=cpu, dtype=torch.bool, is_shared=False),
                next: TensorDict(
                    fields={
                        done: Tensor(shape=torch.Size([2, 1]), device=cpu, dtype=torch.bool, is_shared=False),
                        observation: Tensor(shape=torch.Size([2, 3]), device=cpu, dtype=torch.float32, is_shared=False),
                        reward: Tensor(shape=torch.Size([2, 1]), device=cpu, dtype=torch.float32, is_shared=False),
                        terminated: Tensor(shape=torch.Size([2, 1]), device=cpu, dtype=torch.bool, is_shared=False),
                        truncated: Tensor(shape=torch.Size([2, 1]), device=cpu, dtype=torch.bool, is_shared=False)},
                    batch_size=torch.Size([2]),
                    device=cpu,
                    is_shared=False),
                observation: Tensor(shape=torch.Size([2, 3]), device=cpu, dtype=torch.float32, is_shared=False),
                terminated: Tensor(shape=torch.Size([2, 1]), device=cpu, dtype=torch.bool, is_shared=False),
                truncated: Tensor(shape=torch.Size([2, 1]), device=cpu, dtype=torch.bool, is_shared=False)},
            batch_size=torch.Size([2]),
            device=cpu,
            is_shared=False)
        check_env_specs(env)
    """

    _has_empty_input = True

    @staticmethod
    def _sorter(key_val):
        key, _ = key_val
        if isinstance(key, str):
            return 0
        return len(key)

    def transform_output_spec(self, output_spec: CompositeSpec) -> CompositeSpec:
        full_done_spec = output_spec["full_done_spec"]
        full_reward_spec = output_spec["full_reward_spec"]
        full_observation_spec = output_spec["full_observation_spec"]
        # we reverse things to make sure we delete things from the back
        for key, spec in sorted(
            full_done_spec.items(True), key=self._sorter, reverse=True
        ):
            if isinstance(spec, CompositeSpec) and spec.is_empty():
                del full_done_spec[key]

        for key, spec in sorted(
            full_observation_spec.items(True), key=self._sorter, reverse=True
        ):
            if isinstance(spec, CompositeSpec) and spec.is_empty():
                del full_observation_spec[key]

        for key, spec in sorted(
            full_reward_spec.items(True), key=self._sorter, reverse=True
        ):
            if isinstance(spec, CompositeSpec) and spec.is_empty():
                del full_reward_spec[key]
        return output_spec

    def transform_input_spec(self, input_spec: TensorSpec) -> TensorSpec:
        full_action_spec = input_spec["full_action_spec"]
        full_state_spec = input_spec["full_state_spec"]
        # we reverse things to make sure we delete things from the back

        self._has_empty_input = False
        for key, spec in sorted(
            full_action_spec.items(True), key=self._sorter, reverse=True
        ):
            if isinstance(spec, CompositeSpec) and spec.is_empty():
                self._has_empty_input = True
                del full_action_spec[key]

        for key, spec in sorted(
            full_state_spec.items(True), key=self._sorter, reverse=True
        ):
            if isinstance(spec, CompositeSpec) and spec.is_empty():
                self._has_empty_input = True
                del full_state_spec[key]
        return input_spec

    def _inv_call(self, tensordict: TensorDictBase) -> TensorDictBase:
        if self._has_empty_input:
            input_spec = getattr(self.parent, "input_spec", None)
            if input_spec is None:
                return tensordict

            full_action_spec = input_spec["full_action_spec"]
            full_state_spec = input_spec["full_state_spec"]
            # we reverse things to make sure we delete things from the back

            for key, spec in sorted(
                full_action_spec.items(True), key=self._sorter, reverse=True
            ):
                if (
                    isinstance(spec, CompositeSpec)
                    and spec.is_empty()
                    and key not in tensordict.keys(True)
                ):
                    tensordict.create_nested(key)

            for key, spec in sorted(
                full_state_spec.items(True), key=self._sorter, reverse=True
            ):
                if (
                    isinstance(spec, CompositeSpec)
                    and spec.is_empty()
                    and key not in tensordict.keys(True)
                ):
                    tensordict.create_nested(key)
        return tensordict

    def _call(self, tensordict: TensorDictBase) -> TensorDictBase:
        for key, value in sorted(
            tensordict.items(True), key=self._sorter, reverse=True
        ):
            if (
                is_tensor_collection(value)
                and not isinstance(value, NonTensorData)
                and value.is_empty()
            ):
                del tensordict[key]
        return tensordict

    def _reset(
        self, tensordict: TensorDictBase, tensordict_reset: TensorDictBase
    ) -> TensorDictBase:
        """Resets a transform if it is stateful."""
        return self._call(tensordict_reset)

    forward = _call


class _CallableTransform(Transform):
    # A wrapper around a custom callable to make it possible to transform any data type
    def __init__(self, func):
        super().__init__()
        self.func = func

    def forward(self, *args, **kwargs):
        return self.func(*args, **kwargs)

    def _call(self, tensordict: TensorDictBase):
        return self.func(tensordict)

    def _inv_call(self, tensordict: TensorDictBase) -> TensorDictBase:
        return tensordict

    def _reset(
        self, tensordict: TensorDictBase, tensordict_reset: TensorDictBase
    ) -> TensorDictBase:
        return self._call(tensordict_reset)


class BatchSizeTransform(Transform):
    """A transform to modify the batch-size of an environmt.

    This transform has two distinct usages: it can be used to set the
    batch-size for non-batch-locked (e.g. stateless) environments to
    enable data collection using data collectors. It can also be used
    to modify the batch-size of an environment (e.g. squeeze, unsqueeze or
    reshape).

    This transform modifies the environment batch-size to match the one provided.
    It expects the parent environment batch-size to be expandable to the
    provided one.

    Keyword Args:
        batch_size (torch.Size or equivalent, optional): the new batch-size of the environment.
            Exclusive with ``reshape_fn``.
        reshape_fn (callable, optional): a callable to modify the environment batch-size.
            Exclusive with ``batch_size``.

            .. note:: Currently, transformations involving
                ``reshape``, ``flatten``, ``unflatten``, ``squeeze`` and ``unsqueeze``
                are supported. If another reshape operation is required, please submit
                a feature request on TorchRL github.

        reset_func (callable, optional): a function that produces a reset tensordict.
            The signature must match ``Callable[[TensorDictBase, TensorDictBase], TensorDictBase]``
            where the first input argument is the optional tensordict passed to the
            environment during the call to :meth:`~EnvBase.reset` and the second
            is the output of ``TransformedEnv.base_env.reset``. It can also support an
            optional ``env`` keyword argument if ``env_kwarg=True``.
        env_kwarg (bool, optional): if ``True``, ``reset_func`` must support a
            ``env`` keyword argument. Defaults to ``False``. The env passed will
            be the env accompanied by its transform.

    Example:
        >>> # Changing the batch-size with a function
        >>> from torchrl.envs import GymEnv
        >>> base_env = GymEnv("CartPole-v1")
        >>> env = TransformedEnv(base_env, BatchSizeTransform(reshape_fn=lambda data: data.reshape(1, 1)))
        >>> env.rollout(4)
        >>> # Setting the shape of a stateless environment
        >>> class MyEnv(EnvBase):
        ...     batch_locked = False
        ...     def __init__(self):
        ...         super().__init__()
        ...         self.observation_spec = CompositeSpec(observation=UnboundedContinuousTensorSpec(3))
        ...         self.reward_spec = UnboundedContinuousTensorSpec(1)
        ...         self.action_spec = UnboundedContinuousTensorSpec(1)
        ...
        ...     def _reset(self, tensordict: TensorDictBase, **kwargs) -> TensorDictBase:
        ...         tensordict_batch_size = tensordict.batch_size if tensordict is not None else torch.Size([])
        ...         result = self.observation_spec.rand(tensordict_batch_size)
        ...         result.update(self.full_done_spec.zero(tensordict_batch_size))
        ...         return result
        ...
        ...     def _step(
        ...         self,
        ...         tensordict: TensorDictBase,
        ...     ) -> TensorDictBase:
        ...         result = self.observation_spec.rand(tensordict.batch_size)
        ...         result.update(self.full_done_spec.zero(tensordict.batch_size))
        ...         result.update(self.full_reward_spec.zero(tensordict.batch_size))
        ...         return result
        ...
        ...     def _set_seed(self, seed: Optional[int]):
        ...         pass
        ...
        >>> env = TransformedEnv(MyEnv(), BatchSizeTransform([5]))
        >>> assert env.batch_size == torch.Size([5])
        >>> assert env.rollout(10).shape == torch.Size([5, 10])

    The ``reset_func`` can create a tensordict with the desired batch-size, allowing for
    a fine-grained reset call:

        >>> def reset_func(tensordict, tensordict_reset, env):
        ...     result = env.observation_spec.rand()
        ...     result.update(env.full_done_spec.zero())
        ...     assert result.batch_size != torch.Size([])
        ...     return result
        >>> env = TransformedEnv(MyEnv(), BatchSizeTransform([5], reset_func=reset_func, env_kwarg=True))
        >>> print(env.rollout(2))
        TensorDict(
            fields={
                action: Tensor(shape=torch.Size([5, 2, 1]), device=cpu, dtype=torch.float32, is_shared=False),
                done: Tensor(shape=torch.Size([5, 2, 1]), device=cpu, dtype=torch.bool, is_shared=False),
                next: TensorDict(
                    fields={
                        done: Tensor(shape=torch.Size([5, 2, 1]), device=cpu, dtype=torch.bool, is_shared=False),
                        observation: Tensor(shape=torch.Size([5, 2, 3]), device=cpu, dtype=torch.float32, is_shared=False),
                        reward: Tensor(shape=torch.Size([5, 2, 1]), device=cpu, dtype=torch.float32, is_shared=False),
                        terminated: Tensor(shape=torch.Size([5, 2, 1]), device=cpu, dtype=torch.bool, is_shared=False)},
                    batch_size=torch.Size([5, 2]),
                    device=None,
                    is_shared=False),
                observation: Tensor(shape=torch.Size([5, 2, 3]), device=cpu, dtype=torch.float32, is_shared=False),
                terminated: Tensor(shape=torch.Size([5, 2, 1]), device=cpu, dtype=torch.bool, is_shared=False)},
            batch_size=torch.Size([5, 2]),
            device=None,
            is_shared=False)

    This transform can be used to deploy non-batch-locked environments within data
    collectors:

        >>> from torchrl.collectors import SyncDataCollector
        >>> collector = SyncDataCollector(env, lambda td: env.rand_action(td), frames_per_batch=10, total_frames=-1)
        >>> for data in collector:
        ...     print(data)
        ...     break
        TensorDict(
            fields={
                action: Tensor(shape=torch.Size([5, 2, 1]), device=cpu, dtype=torch.float32, is_shared=False),
                collector: TensorDict(
                    fields={
                        traj_ids: Tensor(shape=torch.Size([5, 2]), device=cpu, dtype=torch.int64, is_shared=False)},
                    batch_size=torch.Size([5, 2]),
                    device=None,
                    is_shared=False),
                done: Tensor(shape=torch.Size([5, 2, 1]), device=cpu, dtype=torch.bool, is_shared=False),
                next: TensorDict(
                    fields={
                        done: Tensor(shape=torch.Size([5, 2, 1]), device=cpu, dtype=torch.bool, is_shared=False),
                        observation: Tensor(shape=torch.Size([5, 2, 3]), device=cpu, dtype=torch.float32, is_shared=False),
                        reward: Tensor(shape=torch.Size([5, 2, 1]), device=cpu, dtype=torch.float32, is_shared=False),
                        terminated: Tensor(shape=torch.Size([5, 2, 1]), device=cpu, dtype=torch.bool, is_shared=False)},
                    batch_size=torch.Size([5, 2]),
                    device=None,
                    is_shared=False),
                observation: Tensor(shape=torch.Size([5, 2, 3]), device=cpu, dtype=torch.float32, is_shared=False),
                terminated: Tensor(shape=torch.Size([5, 2, 1]), device=cpu, dtype=torch.bool, is_shared=False)},
            batch_size=torch.Size([5, 2]),
            device=None,
            is_shared=False)
        >>> collector.shutdown()
    """

    _ENV_ERR = "BatchSizeTransform.{} requires a parent env."

    def __init__(
        self,
        *,
        batch_size: torch.Size | None = None,
        reshape_fn: Callable[[TensorDictBase], TensorDictBase] | None = None,
        reset_func: Callable[[TensorDictBase, TensorDictBase], TensorDictBase]
        | None = None,
        env_kwarg: bool = False,
    ):
        super().__init__()
        if not ((batch_size is None) ^ (reshape_fn is None)):
            raise ValueError(
                "One and only one of batch_size OR reshape_fn must be provided."
            )
        if batch_size is not None:
            self.batch_size = torch.Size(batch_size)
            self.reshape_fn = None
        else:
            self.reshape_fn = reshape_fn
            self.batch_size = None
        self.reshape_fn = reshape_fn
        self.reset_func = reset_func
        self.env_kwarg = env_kwarg

    def _reset(
        self, tensordict: TensorDictBase, tensordict_reset: TensorDictBase
    ) -> TensorDictBase:
        if self.reset_func is not None:
            if self.env_kwarg:
                tensordict_reset = self.reset_func(
                    tensordict, tensordict_reset, env=self.container
                )
            else:
                tensordict_reset = self.reset_func(tensordict, tensordict_reset)
        if self.batch_size is not None:
            return tensordict_reset.expand(self.batch_size)
        return self.reshape_fn(tensordict_reset)

    def _call(self, tensordict: TensorDictBase) -> TensorDictBase:
        if self.reshape_fn is not None:
            tensordict = self.reshape_fn(tensordict)
        return tensordict

    forward = _call

    def _inv_call(self, tensordict: TensorDictBase) -> TensorDictBase:
        if self.reshape_fn is not None:
            parent = self.parent
            if parent is not None:
                parent_batch_size = parent.batch_size
                tensordict = tensordict.reshape(parent_batch_size)
        return tensordict

    def transform_env_batch_size(self, batch_size: torch.Size):
        if self.batch_size is not None:
            return self.batch_size
        return self.reshape_fn(torch.zeros(batch_size, device="meta")).shape

    def transform_output_spec(self, output_spec: CompositeSpec) -> CompositeSpec:
        if self.batch_size is not None:
            return output_spec.expand(self.batch_size)
        return self.reshape_fn(output_spec)

    def transform_input_spec(self, input_spec: CompositeSpec) -> CompositeSpec:
        if self.batch_size is not None:
            return input_spec.expand(self.batch_size)
        return self.reshape_fn(input_spec)


class AutoResetEnv(TransformedEnv):
    """A subclass for auto-resetting envs."""

    def _reset(self, tensordict: Optional[TensorDictBase] = None, **kwargs):
        if tensordict is not None:
            # We must avoid modifying the original tensordict so a shallow copy is necessary.
            # We just select the input data and reset signal, which is all we need.
            tensordict = tensordict.select(
                *self.reset_keys, *self.state_spec.keys(True, True), strict=False
            )
        for reset_key in self.base_env.reset_keys:
            if tensordict is not None and reset_key in tensordict.keys(True):
                tensordict_reset = tensordict.exclude(*self.base_env.reset_keys)
            else:
                tensordict_reset = self.base_env._reset(tensordict, **kwargs)
            break
        if tensordict is None:
            # make sure all transforms see a source tensordict
            tensordict = tensordict_reset.empty()
        self.base_env._complete_done(self.base_env.full_done_spec, tensordict_reset)
        tensordict_reset = self.transform._reset(tensordict, tensordict_reset)
        return tensordict_reset

    def insert_transform(self, index: int, transform: Transform) -> None:
        raise RuntimeError(f"Cannot insert a transform in {self.__class_.__name__}.")


class AutoResetTransform(Transform):
    """A transform for auto-resetting environments.

    This transform can be appended to any auto-resetting environment, or automatically
    appended using ``env = SomeEnvClass(..., auto_reset=True)``. If the transform is explicitly
    appended to an env, a :class:`~torchrl.envs.transforms.AutoResetEnv` must be used.

    An auto-reset environment must have the following properties (differences from this
    description should be accounted for by subclassing this class):

      - the reset function can be called once at the beginning (after instantiation) with
        or without effect. Whether calls to `reset` are allowed after that is up to the
        environment itself.
      - During a rollout, any ``done`` state will result in a reset and produce an observation
        that isn't the last observation of the current episode, but the first observation
        of the next episode (this transform will extract and cache this observation
        and fill the obs with some arbitrary value).

    Keyword Args:
        replace (bool, optional): if ``False``, values are just placed as they are in the
            ``"next"`` entry even if they are not valid. Defaults to ``True``. A value of
            ``False`` overrides any subsequent filling keyword argument.
            This argumet can also be passed with the constructor method by passing a
            ``auto_reset_replace`` argument: ``env = FooEnv(..., auto_reset=True, auto_reset_replace=False)``.
        fill_float (float or str, optional): The filling value for floating point tensors
            that terminate an episode. A value of ``None`` means no replacement (values are just
            placed as they are in the ``"next"`` entry even if they are not valid).
        fill_int (int, optional): The filling value for signed integer tensors
            that terminate an episode.  A value of ``None`` means no replacement (values are just
            placed as they are in the ``"next"`` entry even if they are not valid).
        fill_bool (bool, optional): The filling value for boolean tensors
            that terminate an episode.  A value of ``None`` means no replacement (values are just
            placed as they are in the ``"next"`` entry even if they are not valid).

    Arguments are only available when the transform is explicitly instantiated (not through `EnvType(..., auto_reset=True)`).

    Examples:
        >>> from torchrl.envs import GymEnv
        >>> from torchrl.envs import set_gym_backend
        >>> import torch
        >>> torch.manual_seed(0)
        >>>
        >>> class AutoResettingGymEnv(GymEnv):
        ...     def _step(self, tensordict):
        ...         tensordict = super()._step(tensordict)
        ...         if tensordict["done"].any():
        ...             td_reset = super().reset()
        ...             tensordict.update(td_reset.exclude(*self.done_keys))
        ...         return tensordict
        ...
        ...     def _reset(self, tensordict=None):
        ...         if tensordict is not None and "_reset" in tensordict:
        ...             return tensordict.copy()
        ...         return super()._reset(tensordict)
        >>>
        >>> with set_gym_backend("gym"):
        ...     env = AutoResettingGymEnv("CartPole-v1", auto_reset=True, auto_reset_replace=True)
        ...     env.set_seed(0)
        ...     r = env.rollout(30, break_when_any_done=False)
        >>> print(r["next", "done"].squeeze())
        tensor([False, False, False, False, False, False, False, False, False, False,
                False, False, False,  True, False, False, False, False, False, False,
                False, False, False, False, False,  True, False, False, False, False])
        >>> print("observation after reset are set as nan", r["next", "observation"])
        observation after reset are set as nan tensor([[-4.3633e-02, -1.4877e-01,  1.2849e-02,  2.7584e-01],
                [-4.6609e-02,  4.6166e-02,  1.8366e-02, -1.2761e-02],
                [-4.5685e-02,  2.4102e-01,  1.8111e-02, -2.9959e-01],
                [-4.0865e-02,  4.5644e-02,  1.2119e-02, -1.2542e-03],
                [-3.9952e-02,  2.4059e-01,  1.2094e-02, -2.9009e-01],
                [-3.5140e-02,  4.3554e-01,  6.2920e-03, -5.7893e-01],
                [-2.6429e-02,  6.3057e-01, -5.2867e-03, -8.6963e-01],
                [-1.3818e-02,  8.2576e-01, -2.2679e-02, -1.1640e+00],
                [ 2.6972e-03,  1.0212e+00, -4.5959e-02, -1.4637e+00],
                [ 2.3121e-02,  1.2168e+00, -7.5232e-02, -1.7704e+00],
                [ 4.7457e-02,  1.4127e+00, -1.1064e-01, -2.0854e+00],
                [ 7.5712e-02,  1.2189e+00, -1.5235e-01, -1.8289e+00],
                [ 1.0009e-01,  1.0257e+00, -1.8893e-01, -1.5872e+00],
                [        nan,         nan,         nan,         nan],
                [-3.9405e-02, -1.7766e-01, -1.0403e-02,  3.0626e-01],
                [-4.2959e-02, -3.7263e-01, -4.2775e-03,  5.9564e-01],
                [-5.0411e-02, -5.6769e-01,  7.6354e-03,  8.8698e-01],
                [-6.1765e-02, -7.6292e-01,  2.5375e-02,  1.1820e+00],
                [-7.7023e-02, -9.5836e-01,  4.9016e-02,  1.4826e+00],
                [-9.6191e-02, -7.6387e-01,  7.8667e-02,  1.2056e+00],
                [-1.1147e-01, -9.5991e-01,  1.0278e-01,  1.5219e+00],
                [-1.3067e-01, -7.6617e-01,  1.3322e-01,  1.2629e+00],
                [-1.4599e-01, -5.7298e-01,  1.5848e-01,  1.0148e+00],
                [-1.5745e-01, -7.6982e-01,  1.7877e-01,  1.3527e+00],
                [-1.7285e-01, -9.6668e-01,  2.0583e-01,  1.6956e+00],
                [        nan,         nan,         nan,         nan],
                [-4.3962e-02,  1.9845e-01, -4.5015e-02, -2.5903e-01],
                [-3.9993e-02,  3.9418e-01, -5.0196e-02, -5.6557e-01],
                [-3.2109e-02,  5.8997e-01, -6.1507e-02, -8.7363e-01],
                [-2.0310e-02,  3.9574e-01, -7.8980e-02, -6.0090e-01]])

    """

    def __init__(
        self,
        *,
        replace: bool | None = None,
        fill_float="nan",
        fill_int=-1,
        fill_bool=False,
    ):
        super().__init__()
        if replace is False:
            fill_float = fill_int = fill_bool = None
        if fill_float == "nan":
            fill_float = float("nan")
        self.fill_float = fill_float
        self.fill_int = fill_int
        self.fill_bool = fill_bool
        self._validated = False

    def _validate_container(self):
        if self._validated:
            return
        if type(self.container) is not AutoResetEnv:
            raise RuntimeError(
                f"The {self.__class__.__name__} container must be of type AutoResetEnv."
            )
        self._validated = True

    def _reset(
        self, tensordict: TensorDictBase, tensordict_reset: TensorDictBase
    ) -> TensorDictBase:
        self._validate_container()
        return self._replace_auto_reset_vals(tensordict_reset=tensordict_reset)

    def _step(
        self, tensordict: TensorDictBase, next_tensordict: TensorDictBase
    ) -> TensorDictBase:
        return self._correct_auto_reset_vals(next_tensordict)

    def forward(self, tensordict: TensorDictBase) -> TensorDictBase:
        raise RuntimeError

    @property
    def _simple_done(self):
        return self.parent._simple_done

    def _correct_auto_reset_vals(self, tensordict):
        # we need to move the data from tensordict to tensordict_
        def replace_and_set(key, val, mask, saved_td_autoreset, agent=tensordict):
            saved_td_autoreset.set(key, val)
            if val.dtype.is_floating_point:
                if self.fill_float is None:
                    val_set_nan = val.clone()
                else:
                    val_set_nan = torch.where(
                        expand_as_right(mask, val),
                        torch.full_like(val, self.fill_float),
                        val,
                    )
            elif val.dtype.is_signed:
                if self.fill_int is None:
                    val_set_nan = val.clone()
                else:
                    val_set_nan = torch.where(
                        expand_as_right(mask, val),
                        torch.full_like(val, self.fill_int),
                        val,
                    )
            else:
                if self.fill_bool is None:
                    val_set_nan = val.clone()
                else:
                    val_set_nan = torch.where(
                        expand_as_right(mask, val),
                        torch.full_like(val, self.fill_bool),
                        val,
                    )
            agent.set(key, val_set_nan)

        if self._simple_done:
            done = tensordict.get("done")
            if done.any():
                mask = done.squeeze(-1)
                self._saved_td_autorest = TensorDict({}, [])
                for key in self.parent.full_observation_spec.keys(True, True):
                    val = tensordict.get(key)
                    replace_and_set(
                        key, val, mask, saved_td_autoreset=self._saved_td_autorest
                    )
        else:
            parents = []
            # Go through each "done" key and get the corresponding agent.
            _saved_td_autorest = None
            obs_keys = list(self.parent.full_observation_spec.keys(True, True))
            for done_key in self.parent.done_keys:
                if _ends_with(done_key, "done"):
                    if isinstance(done_key, str):
                        raise TypeError(
                            "A 'done' key was a string but a tuple was expected."
                        )
                    agent_key = done_key[:-1]
                    done = tensordict.get(done_key)
                    mask = done.squeeze(-1)
                    if done.any():
                        if _saved_td_autorest is None:
                            _saved_td_autorest = TensorDict({}, batch_size=[])
                        agent = tensordict.get(agent_key)
                        if isinstance(agent, LazyStackedTensorDict):
                            agents = agent.tensordicts
                            masks = mask.unbind(agent.stack_dim)
                            saved_td_autorest_agent = LazyStackedTensorDict(
                                *[td.empty() for td in agents],
                                stack_dim=agent.stack_dim,
                            )
                            saved_td_autorest_agents = (
                                saved_td_autorest_agent.tensordicts
                            )
                        else:
                            agents = [agent]
                            masks = [mask]
                            saved_td_autorest_agent = _saved_td_autorest.setdefault(
                                agent_key, agent.empty()
                            )
                            saved_td_autorest_agents = [saved_td_autorest_agent]
                        for key in obs_keys:
                            if (
                                isinstance(key, tuple)
                                and key[: len(agent_key)] == agent_key
                            ):
                                for _agent, _mask, _saved_td_autorest_agent in zip(
                                    agents, masks, saved_td_autorest_agents
                                ):
                                    val = _agent.get(key[len(agent_key) :])
                                    replace_and_set(
                                        key[len(agent_key) :],
                                        val,
                                        _mask,
                                        saved_td_autoreset=_saved_td_autorest_agent,
                                        agent=_agent,
                                    )
                    parents.append(done_key[:-1])
            if _saved_td_autorest is not None:
                self.__dict__["_saved_td_autorest"] = _saved_td_autorest

        return tensordict

    def _replace_auto_reset_vals(self, *, tensordict_reset):
        _saved_td_autorest = self.__dict__.get("_saved_td_autorest", None)
        if _saved_td_autorest is None:
            return tensordict_reset
        if self._simple_done:
            for key, val in self._saved_td_autorest.items(True, True):
                if _ends_with(key, "_reset"):
                    continue
                val_set_reg = val
                tensordict_reset.set(key, val_set_reg)
        else:
            for done_key in self.parent.done_keys:
                if _ends_with(done_key, "done"):
                    agent_key = done_key[:-1]
                    mask = self._saved_td_autorest.pop(
                        _replace_last(done_key, "__mask__"), None
                    )
                    if mask is not None:
                        agent = self._saved_td_autorest.get(agent_key)

                        if isinstance(agent, LazyStackedTensorDict):
                            agents = agent.tensordicts
                            masks = mask.unbind(agent.stack_dim)
                            dests = tensordict_reset.setdefault(
                                agent_key,
                                LazyStackedTensorDict(
                                    *[td.empty() for td in agents],
                                    stack_dim=agent.stack_dim,
                                ),
                            )
                        else:
                            agents = [agent]
                            masks = [mask]
                            dests = [
                                tensordict_reset.setdefault(agent_key, agent.empty())
                            ]
                        for _agent, _mask, _dest in zip(agents, masks, dests):
                            for key, val in _agent.items(True, True):
                                if _ends_with(key, "_reset"):
                                    continue
                                if not _mask.all():
                                    val_not_reset = _dest.get(key)
                                    val_set_reg = torch.where(
                                        expand_as_right(mask, val), val, val_not_reset
                                    )
                                else:
                                    val_set_reg = val
                                _dest.set(key, val_set_reg)
        delattr(self, "_saved_td_autorest")
        return tensordict_reset<|MERGE_RESOLUTION|>--- conflicted
+++ resolved
@@ -44,12 +44,8 @@
 from tensordict.utils import expand_as_right, expand_right, NestedKey
 from torch import nn, Tensor
 from torch.utils._pytree import tree_map
-<<<<<<< HEAD
-from torchrl._utils import _append_last, _replace_last
-=======
-
-from torchrl._utils import _ends_with, _replace_last
->>>>>>> ee8cafb1
+
+from torchrl._utils import _append_last, _ends_with, _replace_last
 
 from torchrl.data.tensor_specs import (
     BinaryDiscreteTensorSpec,
